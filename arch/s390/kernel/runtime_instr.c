--- conflicted
+++ resolved
@@ -61,9 +61,6 @@
 	cb->v = 1;
 }
 
-<<<<<<< HEAD
-SYSCALL_DEFINE1(s390_runtime_instr, int, command)
-=======
 /*
  * The signum argument is unused. In older kernels it was used to
  * specify a real-time signal. For backwards compatibility user space
@@ -71,7 +68,6 @@
  * was checked in older kernels).
  */
 SYSCALL_DEFINE2(s390_runtime_instr, int, command, int, signum)
->>>>>>> 661e50bc
 {
 	struct runtime_instr_cb *cb;
 
