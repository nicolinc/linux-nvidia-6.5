/*
 * Local APIC related interfaces to support IOAPIC, MSI, etc.
 *
 * Copyright (C) 1997, 1998, 1999, 2000, 2009 Ingo Molnar, Hajnalka Szabo
 *	Moved from arch/x86/kernel/apic/io_apic.c.
 * Jiang Liu <jiang.liu@linux.intel.com>
 *	Enable support of hierarchical irqdomains
 *
 * This program is free software; you can redistribute it and/or modify
 * it under the terms of the GNU General Public License version 2 as
 * published by the Free Software Foundation.
 */
#include <linux/interrupt.h>
#include <linux/seq_file.h>
#include <linux/init.h>
#include <linux/compiler.h>
#include <linux/slab.h>
#include <asm/irqdomain.h>
#include <asm/hw_irq.h>
#include <asm/apic.h>
#include <asm/i8259.h>
#include <asm/desc.h>
#include <asm/irq_remapping.h>

#include <asm/trace/irq_vectors.h>

struct apic_chip_data {
	struct irq_cfg		hw_irq_cfg;
	unsigned int		vector;
	unsigned int		prev_vector;
	unsigned int		cpu;
	unsigned int		prev_cpu;
	unsigned int		irq;
	struct hlist_node	clist;
	unsigned int		move_in_progress	: 1,
				is_managed		: 1,
				can_reserve		: 1,
				has_reserved		: 1;
};

struct irq_domain *x86_vector_domain;
EXPORT_SYMBOL_GPL(x86_vector_domain);
static DEFINE_RAW_SPINLOCK(vector_lock);
static cpumask_var_t vector_searchmask;
static struct irq_chip lapic_controller;
static struct irq_matrix *vector_matrix;
#ifdef CONFIG_SMP
static DEFINE_PER_CPU(struct hlist_head, cleanup_list);
#endif

void lock_vector_lock(void)
{
	/* Used to the online set of cpus does not change
	 * during assign_irq_vector.
	 */
	raw_spin_lock(&vector_lock);
}

void unlock_vector_lock(void)
{
	raw_spin_unlock(&vector_lock);
}

void init_irq_alloc_info(struct irq_alloc_info *info,
			 const struct cpumask *mask)
{
	memset(info, 0, sizeof(*info));
	info->mask = mask;
}

void copy_irq_alloc_info(struct irq_alloc_info *dst, struct irq_alloc_info *src)
{
	if (src)
		*dst = *src;
	else
		memset(dst, 0, sizeof(*dst));
}

static struct apic_chip_data *apic_chip_data(struct irq_data *irqd)
{
	if (!irqd)
		return NULL;

	while (irqd->parent_data)
		irqd = irqd->parent_data;

	return irqd->chip_data;
}

struct irq_cfg *irqd_cfg(struct irq_data *irqd)
{
	struct apic_chip_data *apicd = apic_chip_data(irqd);

	return apicd ? &apicd->hw_irq_cfg : NULL;
}
EXPORT_SYMBOL_GPL(irqd_cfg);

struct irq_cfg *irq_cfg(unsigned int irq)
{
	return irqd_cfg(irq_get_irq_data(irq));
}

static struct apic_chip_data *alloc_apic_chip_data(int node)
{
	struct apic_chip_data *apicd;

	apicd = kzalloc_node(sizeof(*apicd), GFP_KERNEL, node);
	if (apicd)
		INIT_HLIST_NODE(&apicd->clist);
	return apicd;
}

static void free_apic_chip_data(struct apic_chip_data *apicd)
{
	kfree(apicd);
}

static void apic_update_irq_cfg(struct irq_data *irqd, unsigned int vector,
				unsigned int cpu)
{
	struct apic_chip_data *apicd = apic_chip_data(irqd);

	lockdep_assert_held(&vector_lock);

	apicd->hw_irq_cfg.vector = vector;
	apicd->hw_irq_cfg.dest_apicid = apic->calc_dest_apicid(cpu);
	irq_data_update_effective_affinity(irqd, cpumask_of(cpu));
	trace_vector_config(irqd->irq, vector, cpu,
			    apicd->hw_irq_cfg.dest_apicid);
}

static void apic_update_vector(struct irq_data *irqd, unsigned int newvec,
			       unsigned int newcpu)
{
	struct apic_chip_data *apicd = apic_chip_data(irqd);
	struct irq_desc *desc = irq_data_to_desc(irqd);

	lockdep_assert_held(&vector_lock);

	trace_vector_update(irqd->irq, newvec, newcpu, apicd->vector,
			    apicd->cpu);

	/* Setup the vector move, if required  */
	if (apicd->vector && cpu_online(apicd->cpu)) {
		apicd->move_in_progress = true;
		apicd->prev_vector = apicd->vector;
		apicd->prev_cpu = apicd->cpu;
	} else {
		apicd->prev_vector = 0;
	}

	apicd->vector = newvec;
	apicd->cpu = newcpu;
	BUG_ON(!IS_ERR_OR_NULL(per_cpu(vector_irq, newcpu)[newvec]));
	per_cpu(vector_irq, newcpu)[newvec] = desc;
}

static void vector_assign_managed_shutdown(struct irq_data *irqd)
{
	unsigned int cpu = cpumask_first(cpu_online_mask);

	apic_update_irq_cfg(irqd, MANAGED_IRQ_SHUTDOWN_VECTOR, cpu);
}

static int reserve_managed_vector(struct irq_data *irqd)
{
	const struct cpumask *affmsk = irq_data_get_affinity_mask(irqd);
	struct apic_chip_data *apicd = apic_chip_data(irqd);
	unsigned long flags;
	int ret;

	raw_spin_lock_irqsave(&vector_lock, flags);
	apicd->is_managed = true;
	ret = irq_matrix_reserve_managed(vector_matrix, affmsk);
	raw_spin_unlock_irqrestore(&vector_lock, flags);
	trace_vector_reserve_managed(irqd->irq, ret);
	return ret;
}

static void reserve_irq_vector_locked(struct irq_data *irqd)
{
	struct apic_chip_data *apicd = apic_chip_data(irqd);
<<<<<<< HEAD

	irq_matrix_reserve(vector_matrix);
	apicd->can_reserve = true;
	apicd->has_reserved = true;
	trace_vector_reserve(irqd->irq, 0);
	vector_assign_managed_shutdown(irqd);
}

static int reserve_irq_vector(struct irq_data *irqd)
{
	unsigned long flags;

=======

	irq_matrix_reserve(vector_matrix);
	apicd->can_reserve = true;
	apicd->has_reserved = true;
	irqd_set_can_reserve(irqd);
	trace_vector_reserve(irqd->irq, 0);
	vector_assign_managed_shutdown(irqd);
}

static int reserve_irq_vector(struct irq_data *irqd)
{
	unsigned long flags;

>>>>>>> 5fa4ec9c
	raw_spin_lock_irqsave(&vector_lock, flags);
	reserve_irq_vector_locked(irqd);
	raw_spin_unlock_irqrestore(&vector_lock, flags);
	return 0;
}

static int allocate_vector(struct irq_data *irqd, const struct cpumask *dest)
{
	struct apic_chip_data *apicd = apic_chip_data(irqd);
	bool resvd = apicd->has_reserved;
	unsigned int cpu = apicd->cpu;
	int vector = apicd->vector;

	lockdep_assert_held(&vector_lock);

	/*
	 * If the current target CPU is online and in the new requested
	 * affinity mask, there is no point in moving the interrupt from
	 * one CPU to another.
	 */
	if (vector && cpu_online(cpu) && cpumask_test_cpu(cpu, dest))
		return 0;

	vector = irq_matrix_alloc(vector_matrix, dest, resvd, &cpu);
	if (vector > 0)
		apic_update_vector(irqd, vector, cpu);
	trace_vector_alloc(irqd->irq, vector, resvd, vector);
	return vector;
}

static int assign_vector_locked(struct irq_data *irqd,
				const struct cpumask *dest)
{
	struct apic_chip_data *apicd = apic_chip_data(irqd);
	int vector = allocate_vector(irqd, dest);

	if (vector < 0)
		return vector;

	apic_update_irq_cfg(irqd, apicd->vector, apicd->cpu);
	return 0;
}

static int assign_irq_vector(struct irq_data *irqd, const struct cpumask *dest)
{
	unsigned long flags;
	int ret;

	raw_spin_lock_irqsave(&vector_lock, flags);
	cpumask_and(vector_searchmask, dest, cpu_online_mask);
	ret = assign_vector_locked(irqd, vector_searchmask);
	raw_spin_unlock_irqrestore(&vector_lock, flags);
	return ret;
}

static int assign_irq_vector_any_locked(struct irq_data *irqd)
{
	/* Get the affinity mask - either irq_default_affinity or (user) set */
	const struct cpumask *affmsk = irq_data_get_affinity_mask(irqd);
	int node = irq_data_get_node(irqd);

	if (node == NUMA_NO_NODE)
		goto all;
	/* Try the intersection of @affmsk and node mask */
	cpumask_and(vector_searchmask, cpumask_of_node(node), affmsk);
	if (!assign_vector_locked(irqd, vector_searchmask))
		return 0;
	/* Try the node mask */
	if (!assign_vector_locked(irqd, cpumask_of_node(node)))
<<<<<<< HEAD
		return 0;
all:
	/* Try the full affinity mask */
	cpumask_and(vector_searchmask, affmsk, cpu_online_mask);
	if (!assign_vector_locked(irqd, vector_searchmask))
		return 0;
=======
		return 0;
all:
	/* Try the full affinity mask */
	cpumask_and(vector_searchmask, affmsk, cpu_online_mask);
	if (!assign_vector_locked(irqd, vector_searchmask))
		return 0;
>>>>>>> 5fa4ec9c
	/* Try the full online mask */
	return assign_vector_locked(irqd, cpu_online_mask);
}

static int
assign_irq_vector_policy(struct irq_data *irqd, struct irq_alloc_info *info)
{
	if (irqd_affinity_is_managed(irqd))
		return reserve_managed_vector(irqd);
	if (info->mask)
		return assign_irq_vector(irqd, info->mask);
	/*
	 * Make only a global reservation with no guarantee. A real vector
	 * is associated at activation time.
	 */
	return reserve_irq_vector(irqd);
}

static int
assign_managed_vector(struct irq_data *irqd, const struct cpumask *dest)
{
	const struct cpumask *affmsk = irq_data_get_affinity_mask(irqd);
	struct apic_chip_data *apicd = apic_chip_data(irqd);
	int vector, cpu;

	cpumask_and(vector_searchmask, vector_searchmask, affmsk);
	cpu = cpumask_first(vector_searchmask);
	if (cpu >= nr_cpu_ids)
		return -EINVAL;
	/* set_affinity might call here for nothing */
	if (apicd->vector && cpumask_test_cpu(apicd->cpu, vector_searchmask))
		return 0;
	vector = irq_matrix_alloc_managed(vector_matrix, cpu);
	trace_vector_alloc_managed(irqd->irq, vector, vector);
	if (vector < 0)
		return vector;
	apic_update_vector(irqd, vector, cpu);
	apic_update_irq_cfg(irqd, vector, cpu);
	return 0;
}

static void clear_irq_vector(struct irq_data *irqd)
{
	struct apic_chip_data *apicd = apic_chip_data(irqd);
	bool managed = irqd_affinity_is_managed(irqd);
	unsigned int vector = apicd->vector;

	lockdep_assert_held(&vector_lock);

	if (!vector)
		return;

	trace_vector_clear(irqd->irq, vector, apicd->cpu, apicd->prev_vector,
			   apicd->prev_cpu);

	per_cpu(vector_irq, apicd->cpu)[vector] = VECTOR_UNUSED;
	irq_matrix_free(vector_matrix, apicd->cpu, vector, managed);
	apicd->vector = 0;

	/* Clean up move in progress */
	vector = apicd->prev_vector;
	if (!vector)
		return;

	per_cpu(vector_irq, apicd->prev_cpu)[vector] = VECTOR_UNUSED;
	irq_matrix_free(vector_matrix, apicd->prev_cpu, vector, managed);
	apicd->prev_vector = 0;
	apicd->move_in_progress = 0;
	hlist_del_init(&apicd->clist);
}

static void x86_vector_deactivate(struct irq_domain *dom, struct irq_data *irqd)
{
	struct apic_chip_data *apicd = apic_chip_data(irqd);
	unsigned long flags;

	trace_vector_deactivate(irqd->irq, apicd->is_managed,
				apicd->can_reserve, false);

	/* Regular fixed assigned interrupt */
	if (!apicd->is_managed && !apicd->can_reserve)
		return;
	/* If the interrupt has a global reservation, nothing to do */
	if (apicd->has_reserved)
		return;

	raw_spin_lock_irqsave(&vector_lock, flags);
	clear_irq_vector(irqd);
	if (apicd->can_reserve)
		reserve_irq_vector_locked(irqd);
	else
		vector_assign_managed_shutdown(irqd);
	raw_spin_unlock_irqrestore(&vector_lock, flags);
}

static int activate_reserved(struct irq_data *irqd)
{
	struct apic_chip_data *apicd = apic_chip_data(irqd);
	int ret;

	ret = assign_irq_vector_any_locked(irqd);
<<<<<<< HEAD
	if (!ret)
		apicd->has_reserved = false;
	return ret;
}

static int activate_managed(struct irq_data *irqd)
{
	const struct cpumask *dest = irq_data_get_affinity_mask(irqd);
	int ret;

	cpumask_and(vector_searchmask, dest, cpu_online_mask);
	if (WARN_ON_ONCE(cpumask_empty(vector_searchmask))) {
		/* Something in the core code broke! Survive gracefully */
		pr_err("Managed startup for irq %u, but no CPU\n", irqd->irq);
		return EINVAL;
	}

	ret = assign_managed_vector(irqd, vector_searchmask);
	/*
	 * This should not happen. The vector reservation got buggered.  Handle
	 * it gracefully.
	 */
	if (WARN_ON_ONCE(ret < 0)) {
		pr_err("Managed startup irq %u, no vector available\n",
		       irqd->irq);
	}
       return ret;
}

static int x86_vector_activate(struct irq_domain *dom, struct irq_data *irqd,
			       bool early)
{
	struct apic_chip_data *apicd = apic_chip_data(irqd);
	unsigned long flags;
	int ret = 0;

	trace_vector_activate(irqd->irq, apicd->is_managed,
			      apicd->can_reserve, early);

	/* Nothing to do for fixed assigned vectors */
	if (!apicd->can_reserve && !apicd->is_managed)
		return 0;

	raw_spin_lock_irqsave(&vector_lock, flags);
	if (early || irqd_is_managed_and_shutdown(irqd))
		vector_assign_managed_shutdown(irqd);
	else if (apicd->is_managed)
		ret = activate_managed(irqd);
	else if (apicd->has_reserved)
		ret = activate_reserved(irqd);
	raw_spin_unlock_irqrestore(&vector_lock, flags);
	return ret;
}

static void vector_free_reserved_and_managed(struct irq_data *irqd)
{
=======
	if (!ret) {
		apicd->has_reserved = false;
		/*
		 * Core might have disabled reservation mode after
		 * allocating the irq descriptor. Ideally this should
		 * happen before allocation time, but that would require
		 * completely convoluted ways of transporting that
		 * information.
		 */
		if (!irqd_can_reserve(irqd))
			apicd->can_reserve = false;
	}
	return ret;
}

static int activate_managed(struct irq_data *irqd)
{
	const struct cpumask *dest = irq_data_get_affinity_mask(irqd);
	int ret;

	cpumask_and(vector_searchmask, dest, cpu_online_mask);
	if (WARN_ON_ONCE(cpumask_empty(vector_searchmask))) {
		/* Something in the core code broke! Survive gracefully */
		pr_err("Managed startup for irq %u, but no CPU\n", irqd->irq);
		return EINVAL;
	}

	ret = assign_managed_vector(irqd, vector_searchmask);
	/*
	 * This should not happen. The vector reservation got buggered.  Handle
	 * it gracefully.
	 */
	if (WARN_ON_ONCE(ret < 0)) {
		pr_err("Managed startup irq %u, no vector available\n",
		       irqd->irq);
	}
       return ret;
}

static int x86_vector_activate(struct irq_domain *dom, struct irq_data *irqd,
			       bool reserve)
{
	struct apic_chip_data *apicd = apic_chip_data(irqd);
	unsigned long flags;
	int ret = 0;

	trace_vector_activate(irqd->irq, apicd->is_managed,
			      apicd->can_reserve, reserve);

	/* Nothing to do for fixed assigned vectors */
	if (!apicd->can_reserve && !apicd->is_managed)
		return 0;

	raw_spin_lock_irqsave(&vector_lock, flags);
	if (reserve || irqd_is_managed_and_shutdown(irqd))
		vector_assign_managed_shutdown(irqd);
	else if (apicd->is_managed)
		ret = activate_managed(irqd);
	else if (apicd->has_reserved)
		ret = activate_reserved(irqd);
	raw_spin_unlock_irqrestore(&vector_lock, flags);
	return ret;
}

static void vector_free_reserved_and_managed(struct irq_data *irqd)
{
>>>>>>> 5fa4ec9c
	const struct cpumask *dest = irq_data_get_affinity_mask(irqd);
	struct apic_chip_data *apicd = apic_chip_data(irqd);

	trace_vector_teardown(irqd->irq, apicd->is_managed,
			      apicd->has_reserved);

	if (apicd->has_reserved)
		irq_matrix_remove_reserved(vector_matrix);
	if (apicd->is_managed)
		irq_matrix_remove_managed(vector_matrix, dest);
}

static void x86_vector_free_irqs(struct irq_domain *domain,
				 unsigned int virq, unsigned int nr_irqs)
{
	struct apic_chip_data *apicd;
	struct irq_data *irqd;
	unsigned long flags;
	int i;

	for (i = 0; i < nr_irqs; i++) {
		irqd = irq_domain_get_irq_data(x86_vector_domain, virq + i);
		if (irqd && irqd->chip_data) {
			raw_spin_lock_irqsave(&vector_lock, flags);
			clear_irq_vector(irqd);
			vector_free_reserved_and_managed(irqd);
			apicd = irqd->chip_data;
			irq_domain_reset_irq_data(irqd);
			raw_spin_unlock_irqrestore(&vector_lock, flags);
			free_apic_chip_data(apicd);
		}
	}
}

static bool vector_configure_legacy(unsigned int virq, struct irq_data *irqd,
				    struct apic_chip_data *apicd)
{
	unsigned long flags;
	bool realloc = false;

	apicd->vector = ISA_IRQ_VECTOR(virq);
	apicd->cpu = 0;

	raw_spin_lock_irqsave(&vector_lock, flags);
	/*
	 * If the interrupt is activated, then it must stay at this vector
	 * position. That's usually the timer interrupt (0).
	 */
	if (irqd_is_activated(irqd)) {
		trace_vector_setup(virq, true, 0);
		apic_update_irq_cfg(irqd, apicd->vector, apicd->cpu);
	} else {
		/* Release the vector */
		apicd->can_reserve = true;
<<<<<<< HEAD
=======
		irqd_set_can_reserve(irqd);
>>>>>>> 5fa4ec9c
		clear_irq_vector(irqd);
		realloc = true;
	}
	raw_spin_unlock_irqrestore(&vector_lock, flags);
	return realloc;
}

static int x86_vector_alloc_irqs(struct irq_domain *domain, unsigned int virq,
				 unsigned int nr_irqs, void *arg)
{
	struct irq_alloc_info *info = arg;
	struct apic_chip_data *apicd;
	struct irq_data *irqd;
	int i, err, node;

	if (disable_apic)
		return -ENXIO;

	/* Currently vector allocator can't guarantee contiguous allocations */
	if ((info->flags & X86_IRQ_ALLOC_CONTIGUOUS_VECTORS) && nr_irqs > 1)
		return -ENOSYS;

	for (i = 0; i < nr_irqs; i++) {
		irqd = irq_domain_get_irq_data(domain, virq + i);
		BUG_ON(!irqd);
		node = irq_data_get_node(irqd);
		WARN_ON_ONCE(irqd->chip_data);
		apicd = alloc_apic_chip_data(node);
		if (!apicd) {
			err = -ENOMEM;
			goto error;
		}

		apicd->irq = virq + i;
		irqd->chip = &lapic_controller;
		irqd->chip_data = apicd;
		irqd->hwirq = virq + i;
		irqd_set_single_target(irqd);
		/*
		 * Legacy vectors are already assigned when the IOAPIC
		 * takes them over. They stay on the same vector. This is
		 * required for check_timer() to work correctly as it might
		 * switch back to legacy mode. Only update the hardware
		 * config.
		 */
		if (info->flags & X86_IRQ_ALLOC_LEGACY) {
			if (!vector_configure_legacy(virq + i, irqd, apicd))
				continue;
		}

		err = assign_irq_vector_policy(irqd, info);
		trace_vector_setup(virq + i, false, err);
<<<<<<< HEAD
		if (err)
			goto error;
=======
		if (err) {
			irqd->chip_data = NULL;
			free_apic_chip_data(apicd);
			goto error;
		}
>>>>>>> 5fa4ec9c
	}

	return 0;

error:
	x86_vector_free_irqs(domain, virq, i);
	return err;
}

#ifdef CONFIG_GENERIC_IRQ_DEBUGFS
static void x86_vector_debug_show(struct seq_file *m, struct irq_domain *d,
				  struct irq_data *irqd, int ind)
{
	unsigned int cpu, vector, prev_cpu, prev_vector;
	struct apic_chip_data *apicd;
	unsigned long flags;
	int irq;

	if (!irqd) {
		irq_matrix_debug_show(m, vector_matrix, ind);
		return;
	}

	irq = irqd->irq;
	if (irq < nr_legacy_irqs() && !test_bit(irq, &io_apic_irqs)) {
		seq_printf(m, "%*sVector: %5d\n", ind, "", ISA_IRQ_VECTOR(irq));
		seq_printf(m, "%*sTarget: Legacy PIC all CPUs\n", ind, "");
		return;
	}

	apicd = irqd->chip_data;
	if (!apicd) {
		seq_printf(m, "%*sVector: Not assigned\n", ind, "");
		return;
	}

	raw_spin_lock_irqsave(&vector_lock, flags);
	cpu = apicd->cpu;
	vector = apicd->vector;
	prev_cpu = apicd->prev_cpu;
	prev_vector = apicd->prev_vector;
	raw_spin_unlock_irqrestore(&vector_lock, flags);
	seq_printf(m, "%*sVector: %5u\n", ind, "", vector);
	seq_printf(m, "%*sTarget: %5u\n", ind, "", cpu);
	if (prev_vector) {
		seq_printf(m, "%*sPrevious vector: %5u\n", ind, "", prev_vector);
		seq_printf(m, "%*sPrevious target: %5u\n", ind, "", prev_cpu);
	}
}
#endif

static const struct irq_domain_ops x86_vector_domain_ops = {
	.alloc		= x86_vector_alloc_irqs,
	.free		= x86_vector_free_irqs,
	.activate	= x86_vector_activate,
	.deactivate	= x86_vector_deactivate,
#ifdef CONFIG_GENERIC_IRQ_DEBUGFS
	.debug_show	= x86_vector_debug_show,
#endif
};

int __init arch_probe_nr_irqs(void)
{
	int nr;

	if (nr_irqs > (NR_VECTORS * nr_cpu_ids))
		nr_irqs = NR_VECTORS * nr_cpu_ids;

	nr = (gsi_top + nr_legacy_irqs()) + 8 * nr_cpu_ids;
#if defined(CONFIG_PCI_MSI)
	/*
	 * for MSI and HT dyn irq
	 */
	if (gsi_top <= NR_IRQS_LEGACY)
		nr +=  8 * nr_cpu_ids;
	else
		nr += gsi_top * 16;
#endif
	if (nr < nr_irqs)
		nr_irqs = nr;

	/*
	 * We don't know if PIC is present at this point so we need to do
	 * probe() to get the right number of legacy IRQs.
	 */
	return legacy_pic->probe();
}

void lapic_assign_legacy_vector(unsigned int irq, bool replace)
{
	/*
	 * Use assign system here so it wont get accounted as allocated
	 * and moveable in the cpu hotplug check and it prevents managed
	 * irq reservation from touching it.
	 */
	irq_matrix_assign_system(vector_matrix, ISA_IRQ_VECTOR(irq), replace);
}

void __init lapic_assign_system_vectors(void)
{
	unsigned int i, vector = 0;
<<<<<<< HEAD

	for_each_set_bit_from(vector, system_vectors, NR_VECTORS)
		irq_matrix_assign_system(vector_matrix, vector, false);

	if (nr_legacy_irqs() > 1)
		lapic_assign_legacy_vector(PIC_CASCADE_IR, false);

	/* System vectors are reserved, online it */
	irq_matrix_online(vector_matrix);

=======

	for_each_set_bit_from(vector, system_vectors, NR_VECTORS)
		irq_matrix_assign_system(vector_matrix, vector, false);

	if (nr_legacy_irqs() > 1)
		lapic_assign_legacy_vector(PIC_CASCADE_IR, false);

	/* System vectors are reserved, online it */
	irq_matrix_online(vector_matrix);

>>>>>>> 5fa4ec9c
	/* Mark the preallocated legacy interrupts */
	for (i = 0; i < nr_legacy_irqs(); i++) {
		if (i != PIC_CASCADE_IR)
			irq_matrix_assign(vector_matrix, ISA_IRQ_VECTOR(i));
	}
}

int __init arch_early_irq_init(void)
{
	struct fwnode_handle *fn;

	fn = irq_domain_alloc_named_fwnode("VECTOR");
	BUG_ON(!fn);
	x86_vector_domain = irq_domain_create_tree(fn, &x86_vector_domain_ops,
						   NULL);
	BUG_ON(x86_vector_domain == NULL);
	irq_domain_free_fwnode(fn);
	irq_set_default_host(x86_vector_domain);

	arch_init_msi_domain(x86_vector_domain);

	BUG_ON(!alloc_cpumask_var(&vector_searchmask, GFP_KERNEL));

	/*
	 * Allocate the vector matrix allocator data structure and limit the
	 * search area.
	 */
	vector_matrix = irq_alloc_matrix(NR_VECTORS, FIRST_EXTERNAL_VECTOR,
					 FIRST_SYSTEM_VECTOR);
	BUG_ON(!vector_matrix);

	return arch_early_ioapic_init();
}

#ifdef CONFIG_SMP

static struct irq_desc *__setup_vector_irq(int vector)
{
	int isairq = vector - ISA_IRQ_VECTOR(0);

	/* Check whether the irq is in the legacy space */
	if (isairq < 0 || isairq >= nr_legacy_irqs())
		return VECTOR_UNUSED;
	/* Check whether the irq is handled by the IOAPIC */
	if (test_bit(isairq, &io_apic_irqs))
		return VECTOR_UNUSED;
	return irq_to_desc(isairq);
}

/* Online the local APIC infrastructure and initialize the vectors */
void lapic_online(void)
{
	unsigned int vector;

	lockdep_assert_held(&vector_lock);

	/* Online the vector matrix array for this CPU */
	irq_matrix_online(vector_matrix);

	/*
	 * The interrupt affinity logic never targets interrupts to offline
	 * CPUs. The exception are the legacy PIC interrupts. In general
	 * they are only targeted to CPU0, but depending on the platform
	 * they can be distributed to any online CPU in hardware. The
	 * kernel has no influence on that. So all active legacy vectors
	 * must be installed on all CPUs. All non legacy interrupts can be
	 * cleared.
	 */
	for (vector = 0; vector < NR_VECTORS; vector++)
		this_cpu_write(vector_irq[vector], __setup_vector_irq(vector));
}

void lapic_offline(void)
{
	lock_vector_lock();
	irq_matrix_offline(vector_matrix);
	unlock_vector_lock();
}

static int apic_set_affinity(struct irq_data *irqd,
			     const struct cpumask *dest, bool force)
{
	struct apic_chip_data *apicd = apic_chip_data(irqd);
	int err;

	/*
	 * Core code can call here for inactive interrupts. For inactive
	 * interrupts which use managed or reservation mode there is no
	 * point in going through the vector assignment right now as the
	 * activation will assign a vector which fits the destination
	 * cpumask. Let the core code store the destination mask and be
	 * done with it.
	 */
	if (!irqd_is_activated(irqd) &&
	    (apicd->is_managed || apicd->can_reserve))
		return IRQ_SET_MASK_OK;

	raw_spin_lock(&vector_lock);
	cpumask_and(vector_searchmask, dest, cpu_online_mask);
	if (irqd_affinity_is_managed(irqd))
		err = assign_managed_vector(irqd, vector_searchmask);
	else
		err = assign_vector_locked(irqd, vector_searchmask);
	raw_spin_unlock(&vector_lock);
	return err ? err : IRQ_SET_MASK_OK;
}

#else
# define apic_set_affinity	NULL
#endif

static int apic_retrigger_irq(struct irq_data *irqd)
{
	struct apic_chip_data *apicd = apic_chip_data(irqd);
	unsigned long flags;

	raw_spin_lock_irqsave(&vector_lock, flags);
	apic->send_IPI(apicd->cpu, apicd->vector);
	raw_spin_unlock_irqrestore(&vector_lock, flags);

	return 1;
}

void apic_ack_edge(struct irq_data *irqd)
{
	irq_complete_move(irqd_cfg(irqd));
	irq_move_irq(irqd);
	ack_APIC_irq();
}

static struct irq_chip lapic_controller = {
	.name			= "APIC",
	.irq_ack		= apic_ack_edge,
	.irq_set_affinity	= apic_set_affinity,
	.irq_retrigger		= apic_retrigger_irq,
};

#ifdef CONFIG_SMP

static void free_moved_vector(struct apic_chip_data *apicd)
{
	unsigned int vector = apicd->prev_vector;
	unsigned int cpu = apicd->prev_cpu;
	bool managed = apicd->is_managed;

	/*
	 * This should never happen. Managed interrupts are not
	 * migrated except on CPU down, which does not involve the
	 * cleanup vector. But try to keep the accounting correct
	 * nevertheless.
	 */
	WARN_ON_ONCE(managed);

	trace_vector_free_moved(apicd->irq, cpu, vector, managed);
	irq_matrix_free(vector_matrix, cpu, vector, managed);
	per_cpu(vector_irq, cpu)[vector] = VECTOR_UNUSED;
	hlist_del_init(&apicd->clist);
	apicd->prev_vector = 0;
	apicd->move_in_progress = 0;
}

asmlinkage __visible void __irq_entry smp_irq_move_cleanup_interrupt(void)
{
	struct hlist_head *clhead = this_cpu_ptr(&cleanup_list);
	struct apic_chip_data *apicd;
	struct hlist_node *tmp;

	entering_ack_irq();
	/* Prevent vectors vanishing under us */
	raw_spin_lock(&vector_lock);

	hlist_for_each_entry_safe(apicd, tmp, clhead, clist) {
		unsigned int irr, vector = apicd->prev_vector;

		/*
		 * Paranoia: Check if the vector that needs to be cleaned
		 * up is registered at the APICs IRR. If so, then this is
		 * not the best time to clean it up. Clean it up in the
		 * next attempt by sending another IRQ_MOVE_CLEANUP_VECTOR
		 * to this CPU. IRQ_MOVE_CLEANUP_VECTOR is the lowest
		 * priority external vector, so on return from this
		 * interrupt the device interrupt will happen first.
		 */
		irr = apic_read(APIC_IRR + (vector / 32 * 0x10));
		if (irr & (1U << (vector % 32))) {
			apic->send_IPI_self(IRQ_MOVE_CLEANUP_VECTOR);
			continue;
		}
		free_moved_vector(apicd);
	}

	raw_spin_unlock(&vector_lock);
	exiting_irq();
}

static void __send_cleanup_vector(struct apic_chip_data *apicd)
{
	unsigned int cpu;

	raw_spin_lock(&vector_lock);
	apicd->move_in_progress = 0;
	cpu = apicd->prev_cpu;
	if (cpu_online(cpu)) {
		hlist_add_head(&apicd->clist, per_cpu_ptr(&cleanup_list, cpu));
		apic->send_IPI(cpu, IRQ_MOVE_CLEANUP_VECTOR);
	} else {
		apicd->prev_vector = 0;
	}
	raw_spin_unlock(&vector_lock);
}

void send_cleanup_vector(struct irq_cfg *cfg)
{
	struct apic_chip_data *apicd;

	apicd = container_of(cfg, struct apic_chip_data, hw_irq_cfg);
	if (apicd->move_in_progress)
		__send_cleanup_vector(apicd);
}

static void __irq_complete_move(struct irq_cfg *cfg, unsigned vector)
{
	struct apic_chip_data *apicd;

	apicd = container_of(cfg, struct apic_chip_data, hw_irq_cfg);
	if (likely(!apicd->move_in_progress))
		return;

	if (vector == apicd->vector && apicd->cpu == smp_processor_id())
		__send_cleanup_vector(apicd);
}

void irq_complete_move(struct irq_cfg *cfg)
{
	__irq_complete_move(cfg, ~get_irq_regs()->orig_ax);
}

/*
 * Called from fixup_irqs() with @desc->lock held and interrupts disabled.
 */
void irq_force_complete_move(struct irq_desc *desc)
{
	struct apic_chip_data *apicd;
	struct irq_data *irqd;
	unsigned int vector;

	/*
	 * The function is called for all descriptors regardless of which
	 * irqdomain they belong to. For example if an IRQ is provided by
	 * an irq_chip as part of a GPIO driver, the chip data for that
	 * descriptor is specific to the irq_chip in question.
	 *
	 * Check first that the chip_data is what we expect
	 * (apic_chip_data) before touching it any further.
	 */
	irqd = irq_domain_get_irq_data(x86_vector_domain,
				       irq_desc_get_irq(desc));
	if (!irqd)
		return;

	raw_spin_lock(&vector_lock);
	apicd = apic_chip_data(irqd);
	if (!apicd)
		goto unlock;

	/*
	 * If prev_vector is empty, no action required.
	 */
	vector = apicd->prev_vector;
	if (!vector)
		goto unlock;

	/*
	 * This is tricky. If the cleanup of the old vector has not been
	 * done yet, then the following setaffinity call will fail with
	 * -EBUSY. This can leave the interrupt in a stale state.
	 *
	 * All CPUs are stuck in stop machine with interrupts disabled so
	 * calling __irq_complete_move() would be completely pointless.
	 *
	 * 1) The interrupt is in move_in_progress state. That means that we
	 *    have not seen an interrupt since the io_apic was reprogrammed to
	 *    the new vector.
	 *
	 * 2) The interrupt has fired on the new vector, but the cleanup IPIs
	 *    have not been processed yet.
	 */
	if (apicd->move_in_progress) {
		/*
		 * In theory there is a race:
		 *
		 * set_ioapic(new_vector) <-- Interrupt is raised before update
		 *			      is effective, i.e. it's raised on
		 *			      the old vector.
		 *
		 * So if the target cpu cannot handle that interrupt before
		 * the old vector is cleaned up, we get a spurious interrupt
		 * and in the worst case the ioapic irq line becomes stale.
		 *
		 * But in case of cpu hotplug this should be a non issue
		 * because if the affinity update happens right before all
		 * cpus rendevouz in stop machine, there is no way that the
		 * interrupt can be blocked on the target cpu because all cpus
		 * loops first with interrupts enabled in stop machine, so the
		 * old vector is not yet cleaned up when the interrupt fires.
		 *
		 * So the only way to run into this issue is if the delivery
		 * of the interrupt on the apic/system bus would be delayed
		 * beyond the point where the target cpu disables interrupts
		 * in stop machine. I doubt that it can happen, but at least
		 * there is a theroretical chance. Virtualization might be
		 * able to expose this, but AFAICT the IOAPIC emulation is not
		 * as stupid as the real hardware.
		 *
		 * Anyway, there is nothing we can do about that at this point
		 * w/o refactoring the whole fixup_irq() business completely.
		 * We print at least the irq number and the old vector number,
		 * so we have the necessary information when a problem in that
		 * area arises.
		 */
		pr_warn("IRQ fixup: irq %d move in progress, old vector %d\n",
			irqd->irq, vector);
	}
	free_moved_vector(apicd);
unlock:
	raw_spin_unlock(&vector_lock);
}

#ifdef CONFIG_HOTPLUG_CPU
/*
 * Note, this is not accurate accounting, but at least good enough to
 * prevent that the actual interrupt move will run out of vectors.
 */
int lapic_can_unplug_cpu(void)
{
	unsigned int rsvd, avl, tomove, cpu = smp_processor_id();
	int ret = 0;

	raw_spin_lock(&vector_lock);
	tomove = irq_matrix_allocated(vector_matrix);
	avl = irq_matrix_available(vector_matrix, true);
	if (avl < tomove) {
		pr_warn("CPU %u has %u vectors, %u available. Cannot disable CPU\n",
			cpu, tomove, avl);
		ret = -ENOSPC;
		goto out;
	}
	rsvd = irq_matrix_reserved(vector_matrix);
	if (avl < rsvd) {
		pr_warn("Reserved vectors %u > available %u. IRQ request may fail\n",
			rsvd, avl);
	}
out:
	raw_spin_unlock(&vector_lock);
	return ret;
}
#endif /* HOTPLUG_CPU */
#endif /* SMP */

static void __init print_APIC_field(int base)
{
	int i;

	printk(KERN_DEBUG);

	for (i = 0; i < 8; i++)
		pr_cont("%08x", apic_read(base + i*0x10));

	pr_cont("\n");
}

static void __init print_local_APIC(void *dummy)
{
	unsigned int i, v, ver, maxlvt;
	u64 icr;

	pr_debug("printing local APIC contents on CPU#%d/%d:\n",
		 smp_processor_id(), hard_smp_processor_id());
	v = apic_read(APIC_ID);
	pr_info("... APIC ID:      %08x (%01x)\n", v, read_apic_id());
	v = apic_read(APIC_LVR);
	pr_info("... APIC VERSION: %08x\n", v);
	ver = GET_APIC_VERSION(v);
	maxlvt = lapic_get_maxlvt();

	v = apic_read(APIC_TASKPRI);
	pr_debug("... APIC TASKPRI: %08x (%02x)\n", v, v & APIC_TPRI_MASK);

	/* !82489DX */
	if (APIC_INTEGRATED(ver)) {
		if (!APIC_XAPIC(ver)) {
			v = apic_read(APIC_ARBPRI);
			pr_debug("... APIC ARBPRI: %08x (%02x)\n",
				 v, v & APIC_ARBPRI_MASK);
		}
		v = apic_read(APIC_PROCPRI);
		pr_debug("... APIC PROCPRI: %08x\n", v);
	}

	/*
	 * Remote read supported only in the 82489DX and local APIC for
	 * Pentium processors.
	 */
	if (!APIC_INTEGRATED(ver) || maxlvt == 3) {
		v = apic_read(APIC_RRR);
		pr_debug("... APIC RRR: %08x\n", v);
	}

	v = apic_read(APIC_LDR);
	pr_debug("... APIC LDR: %08x\n", v);
	if (!x2apic_enabled()) {
		v = apic_read(APIC_DFR);
		pr_debug("... APIC DFR: %08x\n", v);
	}
	v = apic_read(APIC_SPIV);
	pr_debug("... APIC SPIV: %08x\n", v);

	pr_debug("... APIC ISR field:\n");
	print_APIC_field(APIC_ISR);
	pr_debug("... APIC TMR field:\n");
	print_APIC_field(APIC_TMR);
	pr_debug("... APIC IRR field:\n");
	print_APIC_field(APIC_IRR);

	/* !82489DX */
	if (APIC_INTEGRATED(ver)) {
		/* Due to the Pentium erratum 3AP. */
		if (maxlvt > 3)
			apic_write(APIC_ESR, 0);

		v = apic_read(APIC_ESR);
		pr_debug("... APIC ESR: %08x\n", v);
	}

	icr = apic_icr_read();
	pr_debug("... APIC ICR: %08x\n", (u32)icr);
	pr_debug("... APIC ICR2: %08x\n", (u32)(icr >> 32));

	v = apic_read(APIC_LVTT);
	pr_debug("... APIC LVTT: %08x\n", v);

	if (maxlvt > 3) {
		/* PC is LVT#4. */
		v = apic_read(APIC_LVTPC);
		pr_debug("... APIC LVTPC: %08x\n", v);
	}
	v = apic_read(APIC_LVT0);
	pr_debug("... APIC LVT0: %08x\n", v);
	v = apic_read(APIC_LVT1);
	pr_debug("... APIC LVT1: %08x\n", v);

	if (maxlvt > 2) {
		/* ERR is LVT#3. */
		v = apic_read(APIC_LVTERR);
		pr_debug("... APIC LVTERR: %08x\n", v);
	}

	v = apic_read(APIC_TMICT);
	pr_debug("... APIC TMICT: %08x\n", v);
	v = apic_read(APIC_TMCCT);
	pr_debug("... APIC TMCCT: %08x\n", v);
	v = apic_read(APIC_TDCR);
	pr_debug("... APIC TDCR: %08x\n", v);

	if (boot_cpu_has(X86_FEATURE_EXTAPIC)) {
		v = apic_read(APIC_EFEAT);
		maxlvt = (v >> 16) & 0xff;
		pr_debug("... APIC EFEAT: %08x\n", v);
		v = apic_read(APIC_ECTRL);
		pr_debug("... APIC ECTRL: %08x\n", v);
		for (i = 0; i < maxlvt; i++) {
			v = apic_read(APIC_EILVTn(i));
			pr_debug("... APIC EILVT%d: %08x\n", i, v);
		}
	}
	pr_cont("\n");
}

static void __init print_local_APICs(int maxcpu)
{
	int cpu;

	if (!maxcpu)
		return;

	preempt_disable();
	for_each_online_cpu(cpu) {
		if (cpu >= maxcpu)
			break;
		smp_call_function_single(cpu, print_local_APIC, NULL, 1);
	}
	preempt_enable();
}

static void __init print_PIC(void)
{
	unsigned int v;
	unsigned long flags;

	if (!nr_legacy_irqs())
		return;

	pr_debug("\nprinting PIC contents\n");

	raw_spin_lock_irqsave(&i8259A_lock, flags);

	v = inb(0xa1) << 8 | inb(0x21);
	pr_debug("... PIC  IMR: %04x\n", v);

	v = inb(0xa0) << 8 | inb(0x20);
	pr_debug("... PIC  IRR: %04x\n", v);

	outb(0x0b, 0xa0);
	outb(0x0b, 0x20);
	v = inb(0xa0) << 8 | inb(0x20);
	outb(0x0a, 0xa0);
	outb(0x0a, 0x20);

	raw_spin_unlock_irqrestore(&i8259A_lock, flags);

	pr_debug("... PIC  ISR: %04x\n", v);

	v = inb(0x4d1) << 8 | inb(0x4d0);
	pr_debug("... PIC ELCR: %04x\n", v);
}

static int show_lapic __initdata = 1;
static __init int setup_show_lapic(char *arg)
{
	int num = -1;

	if (strcmp(arg, "all") == 0) {
		show_lapic = CONFIG_NR_CPUS;
	} else {
		get_option(&arg, &num);
		if (num >= 0)
			show_lapic = num;
	}

	return 1;
}
__setup("show_lapic=", setup_show_lapic);

static int __init print_ICs(void)
{
	if (apic_verbosity == APIC_QUIET)
		return 0;

	print_PIC();

	/* don't print out if apic is not there */
	if (!boot_cpu_has(X86_FEATURE_APIC) && !apic_from_smp_config())
		return 0;

	print_local_APICs(show_lapic);
	print_IO_APICs();

	return 0;
}

late_initcall(print_ICs);<|MERGE_RESOLUTION|>--- conflicted
+++ resolved
@@ -180,20 +180,6 @@
 static void reserve_irq_vector_locked(struct irq_data *irqd)
 {
 	struct apic_chip_data *apicd = apic_chip_data(irqd);
-<<<<<<< HEAD
-
-	irq_matrix_reserve(vector_matrix);
-	apicd->can_reserve = true;
-	apicd->has_reserved = true;
-	trace_vector_reserve(irqd->irq, 0);
-	vector_assign_managed_shutdown(irqd);
-}
-
-static int reserve_irq_vector(struct irq_data *irqd)
-{
-	unsigned long flags;
-
-=======
 
 	irq_matrix_reserve(vector_matrix);
 	apicd->can_reserve = true;
@@ -207,7 +193,6 @@
 {
 	unsigned long flags;
 
->>>>>>> 5fa4ec9c
 	raw_spin_lock_irqsave(&vector_lock, flags);
 	reserve_irq_vector_locked(irqd);
 	raw_spin_unlock_irqrestore(&vector_lock, flags);
@@ -277,21 +262,12 @@
 		return 0;
 	/* Try the node mask */
 	if (!assign_vector_locked(irqd, cpumask_of_node(node)))
-<<<<<<< HEAD
 		return 0;
 all:
 	/* Try the full affinity mask */
 	cpumask_and(vector_searchmask, affmsk, cpu_online_mask);
 	if (!assign_vector_locked(irqd, vector_searchmask))
 		return 0;
-=======
-		return 0;
-all:
-	/* Try the full affinity mask */
-	cpumask_and(vector_searchmask, affmsk, cpu_online_mask);
-	if (!assign_vector_locked(irqd, vector_searchmask))
-		return 0;
->>>>>>> 5fa4ec9c
 	/* Try the full online mask */
 	return assign_vector_locked(irqd, cpu_online_mask);
 }
@@ -393,64 +369,6 @@
 	int ret;
 
 	ret = assign_irq_vector_any_locked(irqd);
-<<<<<<< HEAD
-	if (!ret)
-		apicd->has_reserved = false;
-	return ret;
-}
-
-static int activate_managed(struct irq_data *irqd)
-{
-	const struct cpumask *dest = irq_data_get_affinity_mask(irqd);
-	int ret;
-
-	cpumask_and(vector_searchmask, dest, cpu_online_mask);
-	if (WARN_ON_ONCE(cpumask_empty(vector_searchmask))) {
-		/* Something in the core code broke! Survive gracefully */
-		pr_err("Managed startup for irq %u, but no CPU\n", irqd->irq);
-		return EINVAL;
-	}
-
-	ret = assign_managed_vector(irqd, vector_searchmask);
-	/*
-	 * This should not happen. The vector reservation got buggered.  Handle
-	 * it gracefully.
-	 */
-	if (WARN_ON_ONCE(ret < 0)) {
-		pr_err("Managed startup irq %u, no vector available\n",
-		       irqd->irq);
-	}
-       return ret;
-}
-
-static int x86_vector_activate(struct irq_domain *dom, struct irq_data *irqd,
-			       bool early)
-{
-	struct apic_chip_data *apicd = apic_chip_data(irqd);
-	unsigned long flags;
-	int ret = 0;
-
-	trace_vector_activate(irqd->irq, apicd->is_managed,
-			      apicd->can_reserve, early);
-
-	/* Nothing to do for fixed assigned vectors */
-	if (!apicd->can_reserve && !apicd->is_managed)
-		return 0;
-
-	raw_spin_lock_irqsave(&vector_lock, flags);
-	if (early || irqd_is_managed_and_shutdown(irqd))
-		vector_assign_managed_shutdown(irqd);
-	else if (apicd->is_managed)
-		ret = activate_managed(irqd);
-	else if (apicd->has_reserved)
-		ret = activate_reserved(irqd);
-	raw_spin_unlock_irqrestore(&vector_lock, flags);
-	return ret;
-}
-
-static void vector_free_reserved_and_managed(struct irq_data *irqd)
-{
-=======
 	if (!ret) {
 		apicd->has_reserved = false;
 		/*
@@ -517,7 +435,6 @@
 
 static void vector_free_reserved_and_managed(struct irq_data *irqd)
 {
->>>>>>> 5fa4ec9c
 	const struct cpumask *dest = irq_data_get_affinity_mask(irqd);
 	struct apic_chip_data *apicd = apic_chip_data(irqd);
 
@@ -572,10 +489,7 @@
 	} else {
 		/* Release the vector */
 		apicd->can_reserve = true;
-<<<<<<< HEAD
-=======
 		irqd_set_can_reserve(irqd);
->>>>>>> 5fa4ec9c
 		clear_irq_vector(irqd);
 		realloc = true;
 	}
@@ -628,16 +542,11 @@
 
 		err = assign_irq_vector_policy(irqd, info);
 		trace_vector_setup(virq + i, false, err);
-<<<<<<< HEAD
-		if (err)
-			goto error;
-=======
 		if (err) {
 			irqd->chip_data = NULL;
 			free_apic_chip_data(apicd);
 			goto error;
 		}
->>>>>>> 5fa4ec9c
 	}
 
 	return 0;
@@ -739,7 +648,6 @@
 void __init lapic_assign_system_vectors(void)
 {
 	unsigned int i, vector = 0;
-<<<<<<< HEAD
 
 	for_each_set_bit_from(vector, system_vectors, NR_VECTORS)
 		irq_matrix_assign_system(vector_matrix, vector, false);
@@ -750,18 +658,6 @@
 	/* System vectors are reserved, online it */
 	irq_matrix_online(vector_matrix);
 
-=======
-
-	for_each_set_bit_from(vector, system_vectors, NR_VECTORS)
-		irq_matrix_assign_system(vector_matrix, vector, false);
-
-	if (nr_legacy_irqs() > 1)
-		lapic_assign_legacy_vector(PIC_CASCADE_IR, false);
-
-	/* System vectors are reserved, online it */
-	irq_matrix_online(vector_matrix);
-
->>>>>>> 5fa4ec9c
 	/* Mark the preallocated legacy interrupts */
 	for (i = 0; i < nr_legacy_irqs(); i++) {
 		if (i != PIC_CASCADE_IR)
