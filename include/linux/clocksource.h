/*  linux/include/linux/clocksource.h
 *
 *  This file contains the structure definitions for clocksources.
 *
 *  If you are not a clocksource, or timekeeping code, you should
 *  not be including this file!
 */
#ifndef _LINUX_CLOCKSOURCE_H
#define _LINUX_CLOCKSOURCE_H

#include <linux/types.h>
#include <linux/timex.h>
#include <linux/time.h>
#include <linux/list.h>
#include <linux/cache.h>
#include <linux/timer.h>
#include <linux/init.h>
#include <asm/div64.h>
#include <asm/io.h>

/* clocksource cycle base type */
typedef u64 cycle_t;
struct clocksource;

#ifdef CONFIG_ARCH_CLOCKSOURCE_DATA
#include <asm/clocksource.h>
#endif

/**
 * struct cyclecounter - hardware abstraction for a free running counter
 *	Provides completely state-free accessors to the underlying hardware.
 *	Depending on which hardware it reads, the cycle counter may wrap
 *	around quickly. Locking rules (if necessary) have to be defined
 *	by the implementor and user of specific instances of this API.
 *
 * @read:		returns the current cycle value
 * @mask:		bitmask for two's complement
 *			subtraction of non 64 bit counters,
 *			see CLOCKSOURCE_MASK() helper macro
 * @mult:		cycle to nanosecond multiplier
 * @shift:		cycle to nanosecond divisor (power of two)
 */
struct cyclecounter {
	cycle_t (*read)(const struct cyclecounter *cc);
	cycle_t mask;
	u32 mult;
	u32 shift;
};

/**
 * struct timecounter - layer above a %struct cyclecounter which counts nanoseconds
 *	Contains the state needed by timecounter_read() to detect
 *	cycle counter wrap around. Initialize with
 *	timecounter_init(). Also used to convert cycle counts into the
 *	corresponding nanosecond counts with timecounter_cyc2time(). Users
 *	of this code are responsible for initializing the underlying
 *	cycle counter hardware, locking issues and reading the time
 *	more often than the cycle counter wraps around. The nanosecond
 *	counter will only wrap around after ~585 years.
 *
 * @cc:			the cycle counter used by this instance
 * @cycle_last:		most recent cycle counter value seen by
 *			timecounter_read()
 * @nsec:		continuously increasing count
 */
struct timecounter {
	const struct cyclecounter *cc;
	cycle_t cycle_last;
	u64 nsec;
};

/**
 * cyclecounter_cyc2ns - converts cycle counter cycles to nanoseconds
 * @cc:		Pointer to cycle counter.
 * @cycles:	Cycles
 *
 * XXX - This could use some mult_lxl_ll() asm optimization. Same code
 * as in cyc2ns, but with unsigned result.
 */
static inline u64 cyclecounter_cyc2ns(const struct cyclecounter *cc,
				      cycle_t cycles)
{
	u64 ret = (u64)cycles;
	ret = (ret * cc->mult) >> cc->shift;
	return ret;
}

/**
 * timecounter_init - initialize a time counter
 * @tc:			Pointer to time counter which is to be initialized/reset
 * @cc:			A cycle counter, ready to be used.
 * @start_tstamp:	Arbitrary initial time stamp.
 *
 * After this call the current cycle register (roughly) corresponds to
 * the initial time stamp. Every call to timecounter_read() increments
 * the time stamp counter by the number of elapsed nanoseconds.
 */
extern void timecounter_init(struct timecounter *tc,
			     const struct cyclecounter *cc,
			     u64 start_tstamp);

/**
 * timecounter_read - return nanoseconds elapsed since timecounter_init()
 *                    plus the initial time stamp
 * @tc:          Pointer to time counter.
 *
 * In other words, keeps track of time since the same epoch as
 * the function which generated the initial time stamp.
 */
extern u64 timecounter_read(struct timecounter *tc);

/**
 * timecounter_cyc2time - convert a cycle counter to same
 *                        time base as values returned by
 *                        timecounter_read()
 * @tc:		Pointer to time counter.
 * @cycle_tstamp:	a value returned by tc->cc->read()
 *
 * Cycle counts that are converted correctly as long as they
 * fall into the interval [-1/2 max cycle count, +1/2 max cycle count],
 * with "max cycle count" == cs->mask+1.
 *
 * This allows conversion of cycle counter values which were generated
 * in the past.
 */
extern u64 timecounter_cyc2time(struct timecounter *tc,
				cycle_t cycle_tstamp);

/**
 * struct clocksource - hardware abstraction for a free running counter
 *	Provides mostly state-free accessors to the underlying hardware.
 *	This is the structure used for system time.
 *
 * @name:		ptr to clocksource name
 * @list:		list head for registration
 * @rating:		rating value for selection (higher is better)
 *			To avoid rating inflation the following
 *			list should give you a guide as to how
 *			to assign your clocksource a rating
 *			1-99: Unfit for real use
 *				Only available for bootup and testing purposes.
 *			100-199: Base level usability.
 *				Functional for real use, but not desired.
 *			200-299: Good.
 *				A correct and usable clocksource.
 *			300-399: Desired.
 *				A reasonably fast and accurate clocksource.
 *			400-499: Perfect
 *				The ideal clocksource. A must-use where
 *				available.
 * @read:		returns a cycle value, passes clocksource as argument
 * @enable:		optional function to enable the clocksource
 * @disable:		optional function to disable the clocksource
 * @mask:		bitmask for two's complement
 *			subtraction of non 64 bit counters
 * @mult:		cycle to nanosecond multiplier
 * @shift:		cycle to nanosecond divisor (power of two)
 * @max_idle_ns:	max idle time permitted by the clocksource (nsecs)
 * @maxadj:		maximum adjustment value to mult (~11%)
 * @flags:		flags describing special properties
 * @archdata:		arch-specific data
 * @suspend:		suspend function for the clocksource, if necessary
 * @resume:		resume function for the clocksource, if necessary
 * @cycle_last:		most recent cycle counter value seen by ::read()
 */
struct clocksource {
	/*
	 * Hotpath data, fits in a single cache line when the
	 * clocksource itself is cacheline aligned.
	 */
	cycle_t (*read)(struct clocksource *cs);
	cycle_t cycle_last;
	cycle_t mask;
	u32 mult;
	u32 shift;
	u64 max_idle_ns;
	u32 maxadj;
#ifdef CONFIG_ARCH_CLOCKSOURCE_DATA
	struct arch_clocksource_data archdata;
#endif

	const char *name;
	struct list_head list;
	int rating;
	int (*enable)(struct clocksource *cs);
	void (*disable)(struct clocksource *cs);
	unsigned long flags;
	void (*suspend)(struct clocksource *cs);
	void (*resume)(struct clocksource *cs);

	/* private: */
#ifdef CONFIG_CLOCKSOURCE_WATCHDOG
	/* Watchdog related data, used by the framework */
	struct list_head wd_list;
	cycle_t cs_last;
	cycle_t wd_last;
#endif
} ____cacheline_aligned;

/*
 * Clock source flags bits::
 */
#define CLOCK_SOURCE_IS_CONTINUOUS		0x01
#define CLOCK_SOURCE_MUST_VERIFY		0x02

#define CLOCK_SOURCE_WATCHDOG			0x10
#define CLOCK_SOURCE_VALID_FOR_HRES		0x20
#define CLOCK_SOURCE_UNSTABLE			0x40

/* simplify initialization of mask field */
#define CLOCKSOURCE_MASK(bits) (cycle_t)((bits) < 64 ? ((1ULL<<(bits))-1) : -1)

/**
 * clocksource_khz2mult - calculates mult from khz and shift
 * @khz:		Clocksource frequency in KHz
 * @shift_constant:	Clocksource shift factor
 *
 * Helper functions that converts a khz counter frequency to a timsource
 * multiplier, given the clocksource shift value
 */
static inline u32 clocksource_khz2mult(u32 khz, u32 shift_constant)
{
	/*  khz = cyc/(Million ns)
	 *  mult/2^shift  = ns/cyc
	 *  mult = ns/cyc * 2^shift
	 *  mult = 1Million/khz * 2^shift
	 *  mult = 1000000 * 2^shift / khz
	 *  mult = (1000000<<shift) / khz
	 */
	u64 tmp = ((u64)1000000) << shift_constant;

	tmp += khz/2; /* round for do_div */
	do_div(tmp, khz);

	return (u32)tmp;
}

/**
 * clocksource_hz2mult - calculates mult from hz and shift
 * @hz:			Clocksource frequency in Hz
 * @shift_constant:	Clocksource shift factor
 *
 * Helper functions that converts a hz counter
 * frequency to a timsource multiplier, given the
 * clocksource shift value
 */
static inline u32 clocksource_hz2mult(u32 hz, u32 shift_constant)
{
	/*  hz = cyc/(Billion ns)
	 *  mult/2^shift  = ns/cyc
	 *  mult = ns/cyc * 2^shift
	 *  mult = 1Billion/hz * 2^shift
	 *  mult = 1000000000 * 2^shift / hz
	 *  mult = (1000000000<<shift) / hz
	 */
	u64 tmp = ((u64)1000000000) << shift_constant;

	tmp += hz/2; /* round for do_div */
	do_div(tmp, hz);

	return (u32)tmp;
}

/**
 * clocksource_cyc2ns - converts clocksource cycles to nanoseconds
 * @cycles:	cycles
 * @mult:	cycle to nanosecond multiplier
 * @shift:	cycle to nanosecond divisor (power of two)
 *
 * Converts cycles to nanoseconds, using the given mult and shift.
 *
 * XXX - This could use some mult_lxl_ll() asm optimization
 */
static inline s64 clocksource_cyc2ns(cycle_t cycles, u32 mult, u32 shift)
{
	return ((u64) cycles * mult) >> shift;
}


extern int clocksource_register(struct clocksource*);
extern void clocksource_unregister(struct clocksource*);
extern void clocksource_touch_watchdog(void);
extern struct clocksource* clocksource_get_next(void);
extern void clocksource_change_rating(struct clocksource *cs, int rating);
extern void clocksource_suspend(void);
extern void clocksource_resume(void);
extern struct clocksource * __init __weak clocksource_default_clock(void);
extern void clocksource_mark_unstable(struct clocksource *cs);

extern void
clocks_calc_mult_shift(u32 *mult, u32 *shift, u32 from, u32 to, u32 minsec);

/*
 * Don't call __clocksource_register_scale directly, use
 * clocksource_register_hz/khz
 */
extern int
__clocksource_register_scale(struct clocksource *cs, u32 scale, u32 freq);
extern void
__clocksource_updatefreq_scale(struct clocksource *cs, u32 scale, u32 freq);

static inline int clocksource_register_hz(struct clocksource *cs, u32 hz)
{
	return __clocksource_register_scale(cs, 1, hz);
}

static inline int clocksource_register_khz(struct clocksource *cs, u32 khz)
{
	return __clocksource_register_scale(cs, 1000, khz);
}

static inline void __clocksource_updatefreq_hz(struct clocksource *cs, u32 hz)
{
	__clocksource_updatefreq_scale(cs, 1, hz);
}

static inline void __clocksource_updatefreq_khz(struct clocksource *cs, u32 khz)
{
	__clocksource_updatefreq_scale(cs, 1000, khz);
}


extern void timekeeping_notify(struct clocksource *clock);

extern cycle_t clocksource_mmio_readl_up(struct clocksource *);
extern cycle_t clocksource_mmio_readl_down(struct clocksource *);
extern cycle_t clocksource_mmio_readw_up(struct clocksource *);
extern cycle_t clocksource_mmio_readw_down(struct clocksource *);

extern int clocksource_mmio_init(void __iomem *, const char *,
	unsigned long, int, unsigned, cycle_t (*)(struct clocksource *));

extern int clocksource_i8253_init(void);

struct device_node;
typedef void(*clocksource_of_init_fn)(struct device_node *);
#ifdef CONFIG_CLKSRC_OF
extern void clocksource_of_init(void);

#define CLOCKSOURCE_OF_DECLARE(name, compat, fn)			\
	static const struct of_device_id __clksrc_of_table_##name	\
		__used __section(__clksrc_of_table)			\
		 = { .compatible = compat,				\
		     .data = (fn == (clocksource_of_init_fn)NULL) ? fn : fn }
#else
static inline void clocksource_of_init(void) {}
<<<<<<< HEAD
#define CLOCKSOURCE_OF_DECLARE(name, compat, fn)
=======
#define CLOCKSOURCE_OF_DECLARE(name, compat, fn)			\
	static const struct of_device_id __clksrc_of_table_##name	\
		__attribute__((unused))					\
		 = { .compatible = compat,				\
		     .data = (fn == (clocksource_of_init_fn)NULL) ? fn : fn }
>>>>>>> bc34b5f2
#endif

#endif /* _LINUX_CLOCKSOURCE_H */<|MERGE_RESOLUTION|>--- conflicted
+++ resolved
@@ -344,15 +344,11 @@
 		     .data = (fn == (clocksource_of_init_fn)NULL) ? fn : fn }
 #else
 static inline void clocksource_of_init(void) {}
-<<<<<<< HEAD
-#define CLOCKSOURCE_OF_DECLARE(name, compat, fn)
-=======
 #define CLOCKSOURCE_OF_DECLARE(name, compat, fn)			\
 	static const struct of_device_id __clksrc_of_table_##name	\
 		__attribute__((unused))					\
 		 = { .compatible = compat,				\
 		     .data = (fn == (clocksource_of_init_fn)NULL) ? fn : fn }
->>>>>>> bc34b5f2
 #endif
 
 #endif /* _LINUX_CLOCKSOURCE_H */