/* SPDX-License-Identifier: GPL-2.0 */
#ifndef _LINUX_HUGETLB_H
#define _LINUX_HUGETLB_H

#include <linux/mm_types.h>
#include <linux/mmdebug.h>
#include <linux/fs.h>
#include <linux/hugetlb_inline.h>
#include <linux/cgroup.h>
#include <linux/list.h>
#include <linux/kref.h>
#include <asm/pgtable.h>

struct ctl_table;
struct user_struct;
struct mmu_gather;

#ifndef is_hugepd
typedef struct { unsigned long pd; } hugepd_t;
#define is_hugepd(hugepd) (0)
#define __hugepd(x) ((hugepd_t) { (x) })
#endif

#ifdef CONFIG_HUGETLB_PAGE

#include <linux/mempolicy.h>
#include <linux/shm.h>
#include <asm/tlbflush.h>

struct hugepage_subpool {
	spinlock_t lock;
	long count;
	long max_hpages;	/* Maximum huge pages or -1 if no maximum. */
	long used_hpages;	/* Used count against maximum, includes */
				/* both alloced and reserved pages. */
	struct hstate *hstate;
	long min_hpages;	/* Minimum huge pages or -1 if no minimum. */
	long rsv_hpages;	/* Pages reserved against global pool to */
				/* sasitfy minimum size. */
};

struct resv_map {
	struct kref refs;
	spinlock_t lock;
	struct list_head regions;
	long adds_in_progress;
	struct list_head region_cache;
	long region_cache_count;
#ifdef CONFIG_CGROUP_HUGETLB
	/*
	 * On private mappings, the counter to uncharge reservations is stored
	 * here. If these fields are 0, then either the mapping is shared, or
	 * cgroup accounting is disabled for this resv_map.
	 */
	struct page_counter *reservation_counter;
	unsigned long pages_per_hpage;
	struct cgroup_subsys_state *css;
#endif
};

/*
 * Region tracking -- allows tracking of reservations and instantiated pages
 *                    across the pages in a mapping.
 *
 * The region data structures are embedded into a resv_map and protected
 * by a resv_map's lock.  The set of regions within the resv_map represent
 * reservations for huge pages, or huge pages that have already been
 * instantiated within the map.  The from and to elements are huge page
 * indicies into the associated mapping.  from indicates the starting index
 * of the region.  to represents the first index past the end of  the region.
 *
 * For example, a file region structure with from == 0 and to == 4 represents
 * four huge pages in a mapping.  It is important to note that the to element
 * represents the first element past the end of the region. This is used in
 * arithmetic as 4(to) - 0(from) = 4 huge pages in the region.
 *
 * Interval notation of the form [from, to) will be used to indicate that
 * the endpoint from is inclusive and to is exclusive.
 */
struct file_region {
	struct list_head link;
	long from;
	long to;
#ifdef CONFIG_CGROUP_HUGETLB
	/*
	 * On shared mappings, each reserved region appears as a struct
	 * file_region in resv_map. These fields hold the info needed to
	 * uncharge each reservation.
	 */
	struct page_counter *reservation_counter;
	struct cgroup_subsys_state *css;
#endif
};

extern struct resv_map *resv_map_alloc(void);
void resv_map_release(struct kref *ref);

extern spinlock_t hugetlb_lock;
extern int hugetlb_max_hstate __read_mostly;
#define for_each_hstate(h) \
	for ((h) = hstates; (h) < &hstates[hugetlb_max_hstate]; (h)++)

struct hugepage_subpool *hugepage_new_subpool(struct hstate *h, long max_hpages,
						long min_hpages);
void hugepage_put_subpool(struct hugepage_subpool *spool);

void reset_vma_resv_huge_pages(struct vm_area_struct *vma);
int hugetlb_sysctl_handler(struct ctl_table *, int, void __user *, size_t *, loff_t *);
int hugetlb_overcommit_handler(struct ctl_table *, int, void __user *, size_t *, loff_t *);
int hugetlb_treat_movable_handler(struct ctl_table *, int, void __user *, size_t *, loff_t *);

#ifdef CONFIG_NUMA
int hugetlb_mempolicy_sysctl_handler(struct ctl_table *, int,
					void __user *, size_t *, loff_t *);
#endif

int copy_hugetlb_page_range(struct mm_struct *, struct mm_struct *, struct vm_area_struct *);
long follow_hugetlb_page(struct mm_struct *, struct vm_area_struct *,
			 struct page **, struct vm_area_struct **,
			 unsigned long *, unsigned long *, long, unsigned int,
			 int *);
void unmap_hugepage_range(struct vm_area_struct *,
			  unsigned long, unsigned long, struct page *);
void __unmap_hugepage_range_final(struct mmu_gather *tlb,
			  struct vm_area_struct *vma,
			  unsigned long start, unsigned long end,
			  struct page *ref_page);
void __unmap_hugepage_range(struct mmu_gather *tlb, struct vm_area_struct *vma,
				unsigned long start, unsigned long end,
				struct page *ref_page);
void hugetlb_report_meminfo(struct seq_file *);
int hugetlb_report_node_meminfo(int, char *);
void hugetlb_show_meminfo(void);
unsigned long hugetlb_total_pages(void);
vm_fault_t hugetlb_fault(struct mm_struct *mm, struct vm_area_struct *vma,
			unsigned long address, unsigned int flags);
int hugetlb_mcopy_atomic_pte(struct mm_struct *dst_mm, pte_t *dst_pte,
				struct vm_area_struct *dst_vma,
				unsigned long dst_addr,
				unsigned long src_addr,
				struct page **pagep);
int hugetlb_reserve_pages(struct inode *inode, long from, long to,
						struct vm_area_struct *vma,
						vm_flags_t vm_flags);
long hugetlb_unreserve_pages(struct inode *inode, long start, long end,
						long freed);
bool isolate_huge_page(struct page *page, struct list_head *list);
void putback_active_hugepage(struct page *page);
void move_hugetlb_state(struct page *oldpage, struct page *newpage, int reason);
void free_huge_page(struct page *page);
void hugetlb_fix_reserve_counts(struct inode *inode);
extern struct mutex *hugetlb_fault_mutex_table;
u32 hugetlb_fault_mutex_hash(struct address_space *mapping, pgoff_t idx);

pte_t *huge_pmd_share(struct mm_struct *mm, unsigned long addr, pud_t *pud);

struct address_space *hugetlb_page_mapping_lock_write(struct page *hpage);

extern int sysctl_hugetlb_shm_group;
extern struct list_head huge_boot_pages;

/* arch callbacks */

pte_t *huge_pte_alloc(struct mm_struct *mm,
			unsigned long addr, unsigned long sz);
pte_t *huge_pte_offset(struct mm_struct *mm,
		       unsigned long addr, unsigned long sz);
int huge_pmd_unshare(struct mm_struct *mm, unsigned long *addr, pte_t *ptep);
void adjust_range_if_pmd_sharing_possible(struct vm_area_struct *vma,
				unsigned long *start, unsigned long *end);
struct page *follow_huge_addr(struct mm_struct *mm, unsigned long address,
			      int write);
struct page *follow_huge_pd(struct vm_area_struct *vma,
			    unsigned long address, hugepd_t hpd,
			    int flags, int pdshift);
struct page *follow_huge_pmd(struct mm_struct *mm, unsigned long address,
				pmd_t *pmd, int flags);
struct page *follow_huge_pud(struct mm_struct *mm, unsigned long address,
				pud_t *pud, int flags);
struct page *follow_huge_pgd(struct mm_struct *mm, unsigned long address,
			     pgd_t *pgd, int flags);

int pmd_huge(pmd_t pmd);
int pud_huge(pud_t pud);
unsigned long hugetlb_change_protection(struct vm_area_struct *vma,
		unsigned long address, unsigned long end, pgprot_t newprot);

bool is_hugetlb_entry_migration(pte_t pte);

#else /* !CONFIG_HUGETLB_PAGE */

static inline void reset_vma_resv_huge_pages(struct vm_area_struct *vma)
{
}

static inline unsigned long hugetlb_total_pages(void)
{
	return 0;
}

static inline struct address_space *hugetlb_page_mapping_lock_write(
							struct page *hpage)
{
	return NULL;
}

static inline int huge_pmd_unshare(struct mm_struct *mm, unsigned long *addr,
					pte_t *ptep)
{
	return 0;
}

static inline void adjust_range_if_pmd_sharing_possible(
				struct vm_area_struct *vma,
				unsigned long *start, unsigned long *end)
{
}

static inline long follow_hugetlb_page(struct mm_struct *mm,
			struct vm_area_struct *vma, struct page **pages,
			struct vm_area_struct **vmas, unsigned long *position,
			unsigned long *nr_pages, long i, unsigned int flags,
			int *nonblocking)
{
	BUG();
	return 0;
}

static inline struct page *follow_huge_addr(struct mm_struct *mm,
					unsigned long address, int write)
{
	return ERR_PTR(-EINVAL);
}

static inline int copy_hugetlb_page_range(struct mm_struct *dst,
			struct mm_struct *src, struct vm_area_struct *vma)
{
	BUG();
	return 0;
}

static inline void hugetlb_report_meminfo(struct seq_file *m)
{
}

static inline int hugetlb_report_node_meminfo(int nid, char *buf)
{
	return 0;
}

static inline void hugetlb_show_meminfo(void)
{
}

static inline struct page *follow_huge_pd(struct vm_area_struct *vma,
				unsigned long address, hugepd_t hpd, int flags,
				int pdshift)
{
	return NULL;
}

static inline struct page *follow_huge_pmd(struct mm_struct *mm,
				unsigned long address, pmd_t *pmd, int flags)
{
	return NULL;
}

static inline struct page *follow_huge_pud(struct mm_struct *mm,
				unsigned long address, pud_t *pud, int flags)
{
	return NULL;
}

static inline struct page *follow_huge_pgd(struct mm_struct *mm,
				unsigned long address, pgd_t *pgd, int flags)
{
	return NULL;
}

static inline int prepare_hugepage_range(struct file *file,
				unsigned long addr, unsigned long len)
{
	return -EINVAL;
}

static inline int pmd_huge(pmd_t pmd)
{
	return 0;
}

static inline int pud_huge(pud_t pud)
{
	return 0;
}

static inline int is_hugepage_only_range(struct mm_struct *mm,
					unsigned long addr, unsigned long len)
{
	return 0;
}

static inline void hugetlb_free_pgd_range(struct mmu_gather *tlb,
				unsigned long addr, unsigned long end,
				unsigned long floor, unsigned long ceiling)
{
	BUG();
}

static inline int hugetlb_mcopy_atomic_pte(struct mm_struct *dst_mm,
						pte_t *dst_pte,
						struct vm_area_struct *dst_vma,
						unsigned long dst_addr,
						unsigned long src_addr,
						struct page **pagep)
{
	BUG();
	return 0;
}

static inline pte_t *huge_pte_offset(struct mm_struct *mm, unsigned long addr,
					unsigned long sz)
{
	return NULL;
}

static inline bool isolate_huge_page(struct page *page, struct list_head *list)
{
	return false;
}

static inline void putback_active_hugepage(struct page *page)
{
}

static inline void move_hugetlb_state(struct page *oldpage,
					struct page *newpage, int reason)
{
}

static inline unsigned long hugetlb_change_protection(
			struct vm_area_struct *vma, unsigned long address,
			unsigned long end, pgprot_t newprot)
{
	return 0;
}

static inline void __unmap_hugepage_range_final(struct mmu_gather *tlb,
			struct vm_area_struct *vma, unsigned long start,
			unsigned long end, struct page *ref_page)
{
	BUG();
}

static inline void __unmap_hugepage_range(struct mmu_gather *tlb,
			struct vm_area_struct *vma, unsigned long start,
			unsigned long end, struct page *ref_page)
{
	BUG();
}

static inline vm_fault_t hugetlb_fault(struct mm_struct *mm,
			struct vm_area_struct *vma, unsigned long address,
			unsigned int flags)
{
	BUG();
	return 0;
}

#endif /* !CONFIG_HUGETLB_PAGE */
/*
 * hugepages at page global directory. If arch support
 * hugepages at pgd level, they need to define this.
 */
#ifndef pgd_huge
#define pgd_huge(x)	0
#endif
#ifndef p4d_huge
#define p4d_huge(x)	0
#endif

#ifndef pgd_write
static inline int pgd_write(pgd_t pgd)
{
	BUG();
	return 0;
}
#endif

#define HUGETLB_ANON_FILE "anon_hugepage"

enum {
	/*
	 * The file will be used as an shm file so shmfs accounting rules
	 * apply
	 */
	HUGETLB_SHMFS_INODE     = 1,
	/*
	 * The file is being created on the internal vfs mount and shmfs
	 * accounting rules do not apply
	 */
	HUGETLB_ANONHUGE_INODE  = 2,
};

#ifdef CONFIG_HUGETLBFS
struct hugetlbfs_sb_info {
	long	max_inodes;   /* inodes allowed */
	long	free_inodes;  /* inodes free */
	spinlock_t	stat_lock;
	struct hstate *hstate;
	struct hugepage_subpool *spool;
	kuid_t	uid;
	kgid_t	gid;
	umode_t mode;
};

static inline struct hugetlbfs_sb_info *HUGETLBFS_SB(struct super_block *sb)
{
	return sb->s_fs_info;
}

struct hugetlbfs_inode_info {
	struct shared_policy policy;
	struct inode vfs_inode;
	unsigned int seals;
};

static inline struct hugetlbfs_inode_info *HUGETLBFS_I(struct inode *inode)
{
	return container_of(inode, struct hugetlbfs_inode_info, vfs_inode);
}

extern const struct file_operations hugetlbfs_file_operations;
extern const struct vm_operations_struct hugetlb_vm_ops;
struct file *hugetlb_file_setup(const char *name, size_t size, vm_flags_t acct,
				struct user_struct **user, int creat_flags,
				int page_size_log);

static inline bool is_file_hugepages(struct file *file)
{
	if (file->f_op == &hugetlbfs_file_operations)
		return true;

	return is_file_shm_hugepages(file);
}

static inline struct hstate *hstate_inode(struct inode *i)
{
	return HUGETLBFS_SB(i->i_sb)->hstate;
}
#else /* !CONFIG_HUGETLBFS */

#define is_file_hugepages(file)			false
static inline struct file *
hugetlb_file_setup(const char *name, size_t size, vm_flags_t acctflag,
		struct user_struct **user, int creat_flags,
		int page_size_log)
{
	return ERR_PTR(-ENOSYS);
}

static inline struct hstate *hstate_inode(struct inode *i)
{
	return NULL;
}
#endif /* !CONFIG_HUGETLBFS */

#ifdef HAVE_ARCH_HUGETLB_UNMAPPED_AREA
unsigned long hugetlb_get_unmapped_area(struct file *file, unsigned long addr,
					unsigned long len, unsigned long pgoff,
					unsigned long flags);
#endif /* HAVE_ARCH_HUGETLB_UNMAPPED_AREA */

#ifdef CONFIG_HUGETLB_PAGE

#define HSTATE_NAME_LEN 32
/* Defines one hugetlb page size */
struct hstate {
	int next_nid_to_alloc;
	int next_nid_to_free;
	unsigned int order;
	unsigned long mask;
	unsigned long max_huge_pages;
	unsigned long nr_huge_pages;
	unsigned long free_huge_pages;
	unsigned long resv_huge_pages;
	unsigned long surplus_huge_pages;
	unsigned long nr_overcommit_huge_pages;
	struct list_head hugepage_activelist;
	struct list_head hugepage_freelists[MAX_NUMNODES];
	unsigned int nr_huge_pages_node[MAX_NUMNODES];
	unsigned int free_huge_pages_node[MAX_NUMNODES];
	unsigned int surplus_huge_pages_node[MAX_NUMNODES];
#ifdef CONFIG_CGROUP_HUGETLB
	/* cgroup control files */
<<<<<<< HEAD
	struct cftype cgroup_files_dfl[5];
	struct cftype cgroup_files_legacy[5];
=======
	struct cftype cgroup_files_dfl[7];
	struct cftype cgroup_files_legacy[9];
>>>>>>> 04d5ce62
#endif
	char name[HSTATE_NAME_LEN];
};

struct huge_bootmem_page {
	struct list_head list;
	struct hstate *hstate;
};

struct page *alloc_huge_page(struct vm_area_struct *vma,
				unsigned long addr, int avoid_reserve);
struct page *alloc_huge_page_node(struct hstate *h, int nid);
struct page *alloc_huge_page_nodemask(struct hstate *h, int preferred_nid,
				nodemask_t *nmask);
struct page *alloc_huge_page_vma(struct hstate *h, struct vm_area_struct *vma,
				unsigned long address);
struct page *alloc_migrate_huge_page(struct hstate *h, gfp_t gfp_mask,
				     int nid, nodemask_t *nmask);
int huge_add_to_page_cache(struct page *page, struct address_space *mapping,
			pgoff_t idx);

/* arch callback */
int __init __alloc_bootmem_huge_page(struct hstate *h);
int __init alloc_bootmem_huge_page(struct hstate *h);

void __init hugetlb_bad_size(void);
void __init hugetlb_add_hstate(unsigned order);
struct hstate *size_to_hstate(unsigned long size);

#ifndef HUGE_MAX_HSTATE
#define HUGE_MAX_HSTATE 1
#endif

extern struct hstate hstates[HUGE_MAX_HSTATE];
extern unsigned int default_hstate_idx;

#define default_hstate (hstates[default_hstate_idx])

static inline struct hstate *hstate_file(struct file *f)
{
	return hstate_inode(file_inode(f));
}

static inline struct hstate *hstate_sizelog(int page_size_log)
{
	if (!page_size_log)
		return &default_hstate;

	return size_to_hstate(1UL << page_size_log);
}

static inline struct hstate *hstate_vma(struct vm_area_struct *vma)
{
	return hstate_file(vma->vm_file);
}

static inline unsigned long huge_page_size(struct hstate *h)
{
	return (unsigned long)PAGE_SIZE << h->order;
}

extern unsigned long vma_kernel_pagesize(struct vm_area_struct *vma);

extern unsigned long vma_mmu_pagesize(struct vm_area_struct *vma);

static inline unsigned long huge_page_mask(struct hstate *h)
{
	return h->mask;
}

static inline unsigned int huge_page_order(struct hstate *h)
{
	return h->order;
}

static inline unsigned huge_page_shift(struct hstate *h)
{
	return h->order + PAGE_SHIFT;
}

static inline bool hstate_is_gigantic(struct hstate *h)
{
	return huge_page_order(h) >= MAX_ORDER;
}

static inline unsigned int pages_per_huge_page(struct hstate *h)
{
	return 1 << h->order;
}

static inline unsigned int blocks_per_huge_page(struct hstate *h)
{
	return huge_page_size(h) / 512;
}

#include <asm/hugetlb.h>

#ifndef arch_make_huge_pte
static inline pte_t arch_make_huge_pte(pte_t entry, struct vm_area_struct *vma,
				       struct page *page, int writable)
{
	return entry;
}
#endif

static inline struct hstate *page_hstate(struct page *page)
{
	VM_BUG_ON_PAGE(!PageHuge(page), page);
	return size_to_hstate(page_size(page));
}

static inline unsigned hstate_index_to_shift(unsigned index)
{
	return hstates[index].order + PAGE_SHIFT;
}

static inline int hstate_index(struct hstate *h)
{
	return h - hstates;
}

pgoff_t __basepage_index(struct page *page);

/* Return page->index in PAGE_SIZE units */
static inline pgoff_t basepage_index(struct page *page)
{
	if (!PageCompound(page))
		return page->index;

	return __basepage_index(page);
}

extern int dissolve_free_huge_page(struct page *page);
extern int dissolve_free_huge_pages(unsigned long start_pfn,
				    unsigned long end_pfn);

#ifdef CONFIG_ARCH_ENABLE_HUGEPAGE_MIGRATION
#ifndef arch_hugetlb_migration_supported
static inline bool arch_hugetlb_migration_supported(struct hstate *h)
{
	if ((huge_page_shift(h) == PMD_SHIFT) ||
		(huge_page_shift(h) == PUD_SHIFT) ||
			(huge_page_shift(h) == PGDIR_SHIFT))
		return true;
	else
		return false;
}
#endif
#else
static inline bool arch_hugetlb_migration_supported(struct hstate *h)
{
	return false;
}
#endif

static inline bool hugepage_migration_supported(struct hstate *h)
{
	return arch_hugetlb_migration_supported(h);
}

/*
 * Movability check is different as compared to migration check.
 * It determines whether or not a huge page should be placed on
 * movable zone or not. Movability of any huge page should be
 * required only if huge page size is supported for migration.
 * There wont be any reason for the huge page to be movable if
 * it is not migratable to start with. Also the size of the huge
 * page should be large enough to be placed under a movable zone
 * and still feasible enough to be migratable. Just the presence
 * in movable zone does not make the migration feasible.
 *
 * So even though large huge page sizes like the gigantic ones
 * are migratable they should not be movable because its not
 * feasible to migrate them from movable zone.
 */
static inline bool hugepage_movable_supported(struct hstate *h)
{
	if (!hugepage_migration_supported(h))
		return false;

	if (hstate_is_gigantic(h))
		return false;
	return true;
}

static inline spinlock_t *huge_pte_lockptr(struct hstate *h,
					   struct mm_struct *mm, pte_t *pte)
{
	if (huge_page_size(h) == PMD_SIZE)
		return pmd_lockptr(mm, (pmd_t *) pte);
	VM_BUG_ON(huge_page_size(h) == PAGE_SIZE);
	return &mm->page_table_lock;
}

#ifndef hugepages_supported
/*
 * Some platform decide whether they support huge pages at boot
 * time. Some of them, such as powerpc, set HPAGE_SHIFT to 0
 * when there is no such support
 */
#define hugepages_supported() (HPAGE_SHIFT != 0)
#endif

void hugetlb_report_usage(struct seq_file *m, struct mm_struct *mm);

static inline void hugetlb_count_add(long l, struct mm_struct *mm)
{
	atomic_long_add(l, &mm->hugetlb_usage);
}

static inline void hugetlb_count_sub(long l, struct mm_struct *mm)
{
	atomic_long_sub(l, &mm->hugetlb_usage);
}

#ifndef set_huge_swap_pte_at
static inline void set_huge_swap_pte_at(struct mm_struct *mm, unsigned long addr,
					pte_t *ptep, pte_t pte, unsigned long sz)
{
	set_huge_pte_at(mm, addr, ptep, pte);
}
#endif

#ifndef huge_ptep_modify_prot_start
#define huge_ptep_modify_prot_start huge_ptep_modify_prot_start
static inline pte_t huge_ptep_modify_prot_start(struct vm_area_struct *vma,
						unsigned long addr, pte_t *ptep)
{
	return huge_ptep_get_and_clear(vma->vm_mm, addr, ptep);
}
#endif

#ifndef huge_ptep_modify_prot_commit
#define huge_ptep_modify_prot_commit huge_ptep_modify_prot_commit
static inline void huge_ptep_modify_prot_commit(struct vm_area_struct *vma,
						unsigned long addr, pte_t *ptep,
						pte_t old_pte, pte_t pte)
{
	set_huge_pte_at(vma->vm_mm, addr, ptep, pte);
}
#endif

#else	/* CONFIG_HUGETLB_PAGE */
struct hstate {};

static inline struct page *alloc_huge_page(struct vm_area_struct *vma,
					   unsigned long addr,
					   int avoid_reserve)
{
	return NULL;
}

static inline struct page *alloc_huge_page_node(struct hstate *h, int nid)
{
	return NULL;
}

static inline struct page *
alloc_huge_page_nodemask(struct hstate *h, int preferred_nid, nodemask_t *nmask)
{
	return NULL;
}

static inline struct page *alloc_huge_page_vma(struct hstate *h,
					       struct vm_area_struct *vma,
					       unsigned long address)
{
	return NULL;
}

static inline int __alloc_bootmem_huge_page(struct hstate *h)
{
	return 0;
}

static inline struct hstate *hstate_file(struct file *f)
{
	return NULL;
}

static inline struct hstate *hstate_sizelog(int page_size_log)
{
	return NULL;
}

static inline struct hstate *hstate_vma(struct vm_area_struct *vma)
{
	return NULL;
}

static inline struct hstate *page_hstate(struct page *page)
{
	return NULL;
}

static inline unsigned long huge_page_size(struct hstate *h)
{
	return PAGE_SIZE;
}

static inline unsigned long huge_page_mask(struct hstate *h)
{
	return PAGE_MASK;
}

static inline unsigned long vma_kernel_pagesize(struct vm_area_struct *vma)
{
	return PAGE_SIZE;
}

static inline unsigned long vma_mmu_pagesize(struct vm_area_struct *vma)
{
	return PAGE_SIZE;
}

static inline unsigned int huge_page_order(struct hstate *h)
{
	return 0;
}

static inline unsigned int huge_page_shift(struct hstate *h)
{
	return PAGE_SHIFT;
}

static inline bool hstate_is_gigantic(struct hstate *h)
{
	return false;
}

static inline unsigned int pages_per_huge_page(struct hstate *h)
{
	return 1;
}

static inline unsigned hstate_index_to_shift(unsigned index)
{
	return 0;
}

static inline int hstate_index(struct hstate *h)
{
	return 0;
}

static inline pgoff_t basepage_index(struct page *page)
{
	return page->index;
}

static inline int dissolve_free_huge_page(struct page *page)
{
	return 0;
}

static inline int dissolve_free_huge_pages(unsigned long start_pfn,
					   unsigned long end_pfn)
{
	return 0;
}

static inline bool hugepage_migration_supported(struct hstate *h)
{
	return false;
}

static inline bool hugepage_movable_supported(struct hstate *h)
{
	return false;
}

static inline spinlock_t *huge_pte_lockptr(struct hstate *h,
					   struct mm_struct *mm, pte_t *pte)
{
	return &mm->page_table_lock;
}

static inline void hugetlb_report_usage(struct seq_file *f, struct mm_struct *m)
{
}

static inline void hugetlb_count_sub(long l, struct mm_struct *mm)
{
}

static inline void set_huge_swap_pte_at(struct mm_struct *mm, unsigned long addr,
					pte_t *ptep, pte_t pte, unsigned long sz)
{
}
#endif	/* CONFIG_HUGETLB_PAGE */

static inline spinlock_t *huge_pte_lock(struct hstate *h,
					struct mm_struct *mm, pte_t *pte)
{
	spinlock_t *ptl;

	ptl = huge_pte_lockptr(h, mm, pte);
	spin_lock(ptl);
	return ptl;
}

#if defined(CONFIG_HUGETLB_PAGE) && defined(CONFIG_CMA)
extern void __init hugetlb_cma_reserve(int order);
extern void __init hugetlb_cma_check(void);
#else
static inline __init void hugetlb_cma_reserve(int order)
{
}
static inline __init void hugetlb_cma_check(void)
{
}
#endif

#endif /* _LINUX_HUGETLB_H */<|MERGE_RESOLUTION|>--- conflicted
+++ resolved
@@ -492,13 +492,8 @@
 	unsigned int surplus_huge_pages_node[MAX_NUMNODES];
 #ifdef CONFIG_CGROUP_HUGETLB
 	/* cgroup control files */
-<<<<<<< HEAD
-	struct cftype cgroup_files_dfl[5];
-	struct cftype cgroup_files_legacy[5];
-=======
 	struct cftype cgroup_files_dfl[7];
 	struct cftype cgroup_files_legacy[9];
->>>>>>> 04d5ce62
 #endif
 	char name[HSTATE_NAME_LEN];
 };
