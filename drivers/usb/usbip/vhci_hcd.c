--- conflicted
+++ resolved
@@ -1274,11 +1274,7 @@
 	return 0;
 }
 
-<<<<<<< HEAD
-static struct hc_driver vhci_hc_driver = {
-=======
 static const struct hc_driver vhci_hc_driver = {
->>>>>>> bb176f67
 	.description	= driver_name,
 	.product_desc	= driver_desc,
 	.hcd_priv_size	= sizeof(struct vhci_hcd),
