/*
 * Copyright © 2007 David Airlie
 *
 * Permission is hereby granted, free of charge, to any person obtaining a
 * copy of this software and associated documentation files (the "Software"),
 * to deal in the Software without restriction, including without limitation
 * the rights to use, copy, modify, merge, publish, distribute, sublicense,
 * and/or sell copies of the Software, and to permit persons to whom the
 * Software is furnished to do so, subject to the following conditions:
 *
 * The above copyright notice and this permission notice (including the next
 * paragraph) shall be included in all copies or substantial portions of the
 * Software.
 *
 * THE SOFTWARE IS PROVIDED "AS IS", WITHOUT WARRANTY OF ANY KIND, EXPRESS OR
 * IMPLIED, INCLUDING BUT NOT LIMITED TO THE WARRANTIES OF MERCHANTABILITY,
 * FITNESS FOR A PARTICULAR PURPOSE AND NONINFRINGEMENT.  IN NO EVENT SHALL
 * THE AUTHORS OR COPYRIGHT HOLDERS BE LIABLE FOR ANY CLAIM, DAMAGES OR OTHER
 * LIABILITY, WHETHER IN AN ACTION OF CONTRACT, TORT OR OTHERWISE, ARISING
 * FROM, OUT OF OR IN CONNECTION WITH THE SOFTWARE OR THE USE OR OTHER
 * DEALINGS IN THE SOFTWARE.
 *
 * Authors:
 *     David Airlie
 */

#include <linux/async.h>
#include <linux/console.h>
#include <linux/delay.h>
#include <linux/errno.h>
#include <linux/init.h>
#include <linux/kernel.h>
#include <linux/mm.h>
#include <linux/module.h>
#include <linux/string.h>
#include <linux/sysrq.h>
#include <linux/tty.h>
#include <linux/vga_switcheroo.h>

#include <drm/drm_crtc.h>
#include <drm/drm_fb_helper.h>
#include <drm/drm_fourcc.h>

#include "gem/i915_gem_lmem.h"

#include "i915_drv.h"
#include "intel_display_types.h"
#include "intel_fb.h"
#include "intel_fb_pin.h"
#include "intel_fbdev.h"
#include "intel_frontbuffer.h"

struct intel_fbdev {
	struct drm_fb_helper helper;
	struct intel_framebuffer *fb;
	struct i915_vma *vma;
	unsigned long vma_flags;
	async_cookie_t cookie;
	int preferred_bpp;

	/* Whether or not fbdev hpd processing is temporarily suspended */
	bool hpd_suspended: 1;
	/* Set when a hotplug was received while HPD processing was suspended */
	bool hpd_waiting: 1;

	/* Protects hpd_suspended */
	struct mutex hpd_lock;
};

static struct intel_frontbuffer *to_frontbuffer(struct intel_fbdev *ifbdev)
{
	return ifbdev->fb->frontbuffer;
}

static void intel_fbdev_invalidate(struct intel_fbdev *ifbdev)
{
	intel_frontbuffer_invalidate(to_frontbuffer(ifbdev), ORIGIN_CPU);
}

static int intel_fbdev_set_par(struct fb_info *info)
{
	struct drm_fb_helper *fb_helper = info->par;
	struct intel_fbdev *ifbdev =
		container_of(fb_helper, struct intel_fbdev, helper);
	int ret;

	ret = drm_fb_helper_set_par(info);
	if (ret == 0)
		intel_fbdev_invalidate(ifbdev);

	return ret;
}

static int intel_fbdev_blank(int blank, struct fb_info *info)
{
	struct drm_fb_helper *fb_helper = info->par;
	struct intel_fbdev *ifbdev =
		container_of(fb_helper, struct intel_fbdev, helper);
	int ret;

	ret = drm_fb_helper_blank(blank, info);
	if (ret == 0)
		intel_fbdev_invalidate(ifbdev);

	return ret;
}

static int intel_fbdev_pan_display(struct fb_var_screeninfo *var,
				   struct fb_info *info)
{
	struct drm_fb_helper *fb_helper = info->par;
	struct intel_fbdev *ifbdev =
		container_of(fb_helper, struct intel_fbdev, helper);
	int ret;

	ret = drm_fb_helper_pan_display(var, info);
	if (ret == 0)
		intel_fbdev_invalidate(ifbdev);

	return ret;
}

static const struct fb_ops intelfb_ops = {
	.owner = THIS_MODULE,
	DRM_FB_HELPER_DEFAULT_OPS,
	.fb_set_par = intel_fbdev_set_par,
	.fb_fillrect = drm_fb_helper_cfb_fillrect,
	.fb_copyarea = drm_fb_helper_cfb_copyarea,
	.fb_imageblit = drm_fb_helper_cfb_imageblit,
	.fb_pan_display = intel_fbdev_pan_display,
	.fb_blank = intel_fbdev_blank,
};

static int intelfb_alloc(struct drm_fb_helper *helper,
			 struct drm_fb_helper_surface_size *sizes)
{
	struct intel_fbdev *ifbdev =
		container_of(helper, struct intel_fbdev, helper);
	struct drm_framebuffer *fb;
	struct drm_device *dev = helper->dev;
	struct drm_i915_private *dev_priv = to_i915(dev);
	struct drm_mode_fb_cmd2 mode_cmd = {};
	struct drm_i915_gem_object *obj;
	int size;

	/* we don't do packed 24bpp */
	if (sizes->surface_bpp == 24)
		sizes->surface_bpp = 32;

	mode_cmd.width = sizes->surface_width;
	mode_cmd.height = sizes->surface_height;

	mode_cmd.pitches[0] = ALIGN(mode_cmd.width *
				    DIV_ROUND_UP(sizes->surface_bpp, 8), 64);
	mode_cmd.pixel_format = drm_mode_legacy_fb_format(sizes->surface_bpp,
							  sizes->surface_depth);

	size = mode_cmd.pitches[0] * mode_cmd.height;
	size = PAGE_ALIGN(size);

	obj = ERR_PTR(-ENODEV);
	if (HAS_LMEM(dev_priv)) {
		obj = i915_gem_object_create_lmem(dev_priv, size,
						  I915_BO_ALLOC_CONTIGUOUS);
	} else {
		/*
		 * If the FB is too big, just don't use it since fbdev is not very
		 * important and we should probably use that space with FBC or other
		 * features.
		 */
		if (size * 2 < dev_priv->stolen_usable_size)
			obj = i915_gem_object_create_stolen(dev_priv, size);
		if (IS_ERR(obj))
			obj = i915_gem_object_create_shmem(dev_priv, size);
	}

	if (IS_ERR(obj)) {
		drm_err(&dev_priv->drm, "failed to allocate framebuffer\n");
		return PTR_ERR(obj);
	}

	fb = intel_framebuffer_create(obj, &mode_cmd);
	i915_gem_object_put(obj);
	if (IS_ERR(fb))
		return PTR_ERR(fb);

	ifbdev->fb = to_intel_framebuffer(fb);
	return 0;
}

static int intelfb_create(struct drm_fb_helper *helper,
			  struct drm_fb_helper_surface_size *sizes)
{
	struct intel_fbdev *ifbdev =
		container_of(helper, struct intel_fbdev, helper);
	struct intel_framebuffer *intel_fb = ifbdev->fb;
	struct drm_device *dev = helper->dev;
	struct drm_i915_private *dev_priv = to_i915(dev);
	struct pci_dev *pdev = to_pci_dev(dev_priv->drm.dev);
	struct i915_ggtt *ggtt = to_gt(dev_priv)->ggtt;
	const struct i915_gtt_view view = {
		.type = I915_GTT_VIEW_NORMAL,
	};
	intel_wakeref_t wakeref;
	struct fb_info *info;
	struct i915_vma *vma;
	unsigned long flags = 0;
	bool prealloc = false;
	void __iomem *vaddr;
	struct drm_i915_gem_object *obj;
	int ret;

	mutex_lock(&ifbdev->hpd_lock);
	ret = ifbdev->hpd_suspended ? -EAGAIN : 0;
	mutex_unlock(&ifbdev->hpd_lock);
	if (ret)
		return ret;

	if (intel_fb &&
	    (sizes->fb_width > intel_fb->base.width ||
	     sizes->fb_height > intel_fb->base.height)) {
		drm_dbg_kms(&dev_priv->drm,
			    "BIOS fb too small (%dx%d), we require (%dx%d),"
			    " releasing it\n",
			    intel_fb->base.width, intel_fb->base.height,
			    sizes->fb_width, sizes->fb_height);
		drm_framebuffer_put(&intel_fb->base);
		intel_fb = ifbdev->fb = NULL;
	}
	if (!intel_fb || drm_WARN_ON(dev, !intel_fb_obj(&intel_fb->base))) {
		drm_dbg_kms(&dev_priv->drm,
			    "no BIOS fb, allocating a new one\n");
		ret = intelfb_alloc(helper, sizes);
		if (ret)
			return ret;
		intel_fb = ifbdev->fb;
	} else {
		drm_dbg_kms(&dev_priv->drm, "re-using BIOS fb\n");
		prealloc = true;
		sizes->fb_width = intel_fb->base.width;
		sizes->fb_height = intel_fb->base.height;
	}

	wakeref = intel_runtime_pm_get(&dev_priv->runtime_pm);

	/* Pin the GGTT vma for our access via info->screen_base.
	 * This also validates that any existing fb inherited from the
	 * BIOS is suitable for own access.
	 */
	vma = intel_pin_and_fence_fb_obj(&ifbdev->fb->base, false,
					 &view, false, &flags);
	if (IS_ERR(vma)) {
		ret = PTR_ERR(vma);
		goto out_unlock;
	}

	info = drm_fb_helper_alloc_fbi(helper);
	if (IS_ERR(info)) {
		drm_err(&dev_priv->drm, "Failed to allocate fb_info\n");
		ret = PTR_ERR(info);
		goto out_unpin;
	}

	ifbdev->helper.fb = &ifbdev->fb->base;

	info->fbops = &intelfb_ops;

	/* setup aperture base/size for vesafb takeover */
	obj = intel_fb_obj(&intel_fb->base);
	if (i915_gem_object_is_lmem(obj)) {
		struct intel_memory_region *mem = obj->mm.region;

		info->apertures->ranges[0].base = mem->io_start;
		info->apertures->ranges[0].size = mem->io_size;

		/* Use fbdev's framebuffer from lmem for discrete */
		info->fix.smem_start =
			(unsigned long)(mem->io_start +
					i915_gem_object_get_dma_address(obj, 0));
		info->fix.smem_len = obj->base.size;
	} else {
		info->apertures->ranges[0].base = ggtt->gmadr.start;
		info->apertures->ranges[0].size = ggtt->mappable_end;

		/* Our framebuffer is the entirety of fbdev's system memory */
		info->fix.smem_start =
			(unsigned long)(ggtt->gmadr.start + vma->node.start);
		info->fix.smem_len = vma->size;
	}

	vaddr = i915_vma_pin_iomap(vma);
	if (IS_ERR(vaddr)) {
		drm_err(&dev_priv->drm,
			"Failed to remap framebuffer into virtual memory\n");
		ret = PTR_ERR(vaddr);
		goto out_unpin;
	}
	info->screen_base = vaddr;
	info->screen_size = vma->size;

	drm_fb_helper_fill_info(info, &ifbdev->helper, sizes);

	/* If the object is shmemfs backed, it will have given us zeroed pages.
	 * If the object is stolen however, it will be full of whatever
	 * garbage was left in there.
	 */
	if (!i915_gem_object_is_shmem(vma->obj) && !prealloc)
		memset_io(info->screen_base, 0, info->screen_size);

	/* Use default scratch pixmap (info->pixmap.flags = FB_PIXMAP_SYSTEM) */

	drm_dbg_kms(&dev_priv->drm, "allocated %dx%d fb: 0x%08x\n",
		    ifbdev->fb->base.width, ifbdev->fb->base.height,
		    i915_ggtt_offset(vma));
	ifbdev->vma = vma;
	ifbdev->vma_flags = flags;

	intel_runtime_pm_put(&dev_priv->runtime_pm, wakeref);
	vga_switcheroo_client_fb_set(pdev, info);
	return 0;

out_unpin:
	intel_unpin_fb_vma(vma, flags);
out_unlock:
	intel_runtime_pm_put(&dev_priv->runtime_pm, wakeref);
	return ret;
}

static const struct drm_fb_helper_funcs intel_fb_helper_funcs = {
	.fb_probe = intelfb_create,
};

static void intel_fbdev_destroy(struct intel_fbdev *ifbdev)
{
	/* We rely on the object-free to release the VMA pinning for
	 * the info->screen_base mmaping. Leaking the VMA is simpler than
	 * trying to rectify all the possible error paths leading here.
	 */

	drm_fb_helper_fini(&ifbdev->helper);

	if (ifbdev->vma)
		intel_unpin_fb_vma(ifbdev->vma, ifbdev->vma_flags);

	if (ifbdev->fb)
		drm_framebuffer_remove(&ifbdev->fb->base);

	kfree(ifbdev);
}

/*
 * Build an intel_fbdev struct using a BIOS allocated framebuffer, if possible.
 * The core display code will have read out the current plane configuration,
 * so we use that to figure out if there's an object for us to use as the
 * fb, and if so, we re-use it for the fbdev configuration.
 *
 * Note we only support a single fb shared across pipes for boot (mostly for
 * fbcon), so we just find the biggest and use that.
 */
static bool intel_fbdev_init_bios(struct drm_device *dev,
				  struct intel_fbdev *ifbdev)
{
	struct drm_i915_private *i915 = to_i915(dev);
	struct intel_framebuffer *fb = NULL;
	struct intel_crtc *crtc;
	unsigned int max_size = 0;

	/* Find the largest fb */
	for_each_intel_crtc(dev, crtc) {
		struct intel_crtc_state *crtc_state =
			to_intel_crtc_state(crtc->base.state);
		struct intel_plane *plane =
			to_intel_plane(crtc->base.primary);
		struct intel_plane_state *plane_state =
			to_intel_plane_state(plane->base.state);
		struct drm_i915_gem_object *obj =
			intel_fb_obj(plane_state->uapi.fb);

		if (!crtc_state->uapi.active) {
			drm_dbg_kms(&i915->drm,
				    "[CRTC:%d:%s] not active, skipping\n",
				    crtc->base.base.id, crtc->base.name);
			continue;
		}

		if (!obj) {
			drm_dbg_kms(&i915->drm,
				    "[PLANE:%d:%s] no fb, skipping\n",
				    plane->base.base.id, plane->base.name);
			continue;
		}

		if (obj->base.size > max_size) {
			drm_dbg_kms(&i915->drm,
				    "found possible fb from [PLANE:%d:%s]\n",
				    plane->base.base.id, plane->base.name);
			fb = to_intel_framebuffer(plane_state->uapi.fb);
			max_size = obj->base.size;
		}
	}

	if (!fb) {
		drm_dbg_kms(&i915->drm,
			    "no active fbs found, not using BIOS config\n");
		goto out;
	}

	/* Now make sure all the pipes will fit into it */
	for_each_intel_crtc(dev, crtc) {
		struct intel_crtc_state *crtc_state =
			to_intel_crtc_state(crtc->base.state);
		struct intel_plane *plane =
			to_intel_plane(crtc->base.primary);
		unsigned int cur_size;

		if (!crtc_state->uapi.active) {
			drm_dbg_kms(&i915->drm,
				    "[CRTC:%d:%s] not active, skipping\n",
				    crtc->base.base.id, crtc->base.name);
			continue;
		}

		drm_dbg_kms(&i915->drm, "checking [PLANE:%d:%s] for BIOS fb\n",
			    plane->base.base.id, plane->base.name);

		/*
		 * See if the plane fb we found above will fit on this
		 * pipe.  Note we need to use the selected fb's pitch and bpp
		 * rather than the current pipe's, since they differ.
		 */
		cur_size = crtc_state->uapi.adjusted_mode.crtc_hdisplay;
		cur_size = cur_size * fb->base.format->cpp[0];
		if (fb->base.pitches[0] < cur_size) {
			drm_dbg_kms(&i915->drm,
				    "fb not wide enough for [PLANE:%d:%s] (%d vs %d)\n",
				    plane->base.base.id, plane->base.name,
				    cur_size, fb->base.pitches[0]);
			fb = NULL;
			break;
		}

		cur_size = crtc_state->uapi.adjusted_mode.crtc_vdisplay;
		cur_size = intel_fb_align_height(&fb->base, 0, cur_size);
		cur_size *= fb->base.pitches[0];
		drm_dbg_kms(&i915->drm,
			    "[CRTC:%d:%s] area: %dx%d, bpp: %d, size: %d\n",
			    crtc->base.base.id, crtc->base.name,
			    crtc_state->uapi.adjusted_mode.crtc_hdisplay,
			    crtc_state->uapi.adjusted_mode.crtc_vdisplay,
			    fb->base.format->cpp[0] * 8,
			    cur_size);

		if (cur_size > max_size) {
			drm_dbg_kms(&i915->drm,
				    "fb not big enough for [PLANE:%d:%s] (%d vs %d)\n",
				    plane->base.base.id, plane->base.name,
				    cur_size, max_size);
			fb = NULL;
			break;
		}

		drm_dbg_kms(&i915->drm,
			    "fb big enough [PLANE:%d:%s] (%d >= %d)\n",
			    plane->base.base.id, plane->base.name,
			    max_size, cur_size);
	}

	if (!fb) {
		drm_dbg_kms(&i915->drm,
			    "BIOS fb not suitable for all pipes, not using\n");
		goto out;
	}

	ifbdev->preferred_bpp = fb->base.format->cpp[0] * 8;
	ifbdev->fb = fb;

	drm_framebuffer_get(&ifbdev->fb->base);

	/* Final pass to check if any active pipes don't have fbs */
	for_each_intel_crtc(dev, crtc) {
		struct intel_crtc_state *crtc_state =
			to_intel_crtc_state(crtc->base.state);
		struct intel_plane *plane =
			to_intel_plane(crtc->base.primary);
		struct intel_plane_state *plane_state =
			to_intel_plane_state(plane->base.state);

		if (!crtc_state->uapi.active)
			continue;

		drm_WARN(dev, !plane_state->uapi.fb,
			 "re-used BIOS config but lost an fb on [PLANE:%d:%s]\n",
			 plane->base.base.id, plane->base.name);
	}


	drm_dbg_kms(&i915->drm, "using BIOS fb for initial console\n");
	return true;

out:

	return false;
}

static void intel_fbdev_suspend_worker(struct work_struct *work)
{
	intel_fbdev_set_suspend(&container_of(work,
					      struct drm_i915_private,
					      display.fbdev.suspend_work)->drm,
				FBINFO_STATE_RUNNING,
				true);
}

int intel_fbdev_init(struct drm_device *dev)
{
	struct drm_i915_private *dev_priv = to_i915(dev);
	struct intel_fbdev *ifbdev;
	int ret;

	if (drm_WARN_ON(dev, !HAS_DISPLAY(dev_priv)))
		return -ENODEV;

	ifbdev = kzalloc(sizeof(struct intel_fbdev), GFP_KERNEL);
	if (ifbdev == NULL)
		return -ENOMEM;

	mutex_init(&ifbdev->hpd_lock);
	drm_fb_helper_prepare(dev, &ifbdev->helper, &intel_fb_helper_funcs);

	if (!intel_fbdev_init_bios(dev, ifbdev))
		ifbdev->preferred_bpp = 32;

	ret = drm_fb_helper_init(dev, &ifbdev->helper);
	if (ret) {
		kfree(ifbdev);
		return ret;
	}

	dev_priv->display.fbdev.fbdev = ifbdev;
	INIT_WORK(&dev_priv->display.fbdev.suspend_work, intel_fbdev_suspend_worker);

	return 0;
}

static void intel_fbdev_initial_config(void *data, async_cookie_t cookie)
{
	struct intel_fbdev *ifbdev = data;

	/* Due to peculiar init order wrt to hpd handling this is separate. */
	if (drm_fb_helper_initial_config(&ifbdev->helper,
					 ifbdev->preferred_bpp))
		intel_fbdev_unregister(to_i915(ifbdev->helper.dev));
}

void intel_fbdev_initial_config_async(struct drm_device *dev)
{
	struct intel_fbdev *ifbdev = to_i915(dev)->display.fbdev.fbdev;

	if (!ifbdev)
		return;

	ifbdev->cookie = async_schedule(intel_fbdev_initial_config, ifbdev);
}

static void intel_fbdev_sync(struct intel_fbdev *ifbdev)
{
	if (!ifbdev->cookie)
		return;

	/* Only serialises with all preceding async calls, hence +1 */
	async_synchronize_cookie(ifbdev->cookie + 1);
	ifbdev->cookie = 0;
}

void intel_fbdev_unregister(struct drm_i915_private *dev_priv)
{
	struct intel_fbdev *ifbdev = dev_priv->display.fbdev.fbdev;

	if (!ifbdev)
		return;

<<<<<<< HEAD
	cancel_work_sync(&dev_priv->display.fbdev.suspend_work);
=======
	intel_fbdev_set_suspend(&dev_priv->drm, FBINFO_STATE_SUSPENDED, true);

>>>>>>> 21f0b7da
	if (!current_is_async())
		intel_fbdev_sync(ifbdev);

	drm_fb_helper_unregister_fbi(&ifbdev->helper);
}

void intel_fbdev_fini(struct drm_i915_private *dev_priv)
{
	struct intel_fbdev *ifbdev = fetch_and_zero(&dev_priv->display.fbdev.fbdev);

	if (!ifbdev)
		return;

	intel_fbdev_destroy(ifbdev);
}

/* Suspends/resumes fbdev processing of incoming HPD events. When resuming HPD
 * processing, fbdev will perform a full connector reprobe if a hotplug event
 * was received while HPD was suspended.
 */
static void intel_fbdev_hpd_set_suspend(struct drm_i915_private *i915, int state)
{
	struct intel_fbdev *ifbdev = i915->display.fbdev.fbdev;
	bool send_hpd = false;

	mutex_lock(&ifbdev->hpd_lock);
	ifbdev->hpd_suspended = state == FBINFO_STATE_SUSPENDED;
	send_hpd = !ifbdev->hpd_suspended && ifbdev->hpd_waiting;
	ifbdev->hpd_waiting = false;
	mutex_unlock(&ifbdev->hpd_lock);

	if (send_hpd) {
		drm_dbg_kms(&i915->drm, "Handling delayed fbcon HPD event\n");
		drm_fb_helper_hotplug_event(&ifbdev->helper);
	}
}

void intel_fbdev_set_suspend(struct drm_device *dev, int state, bool synchronous)
{
	struct drm_i915_private *dev_priv = to_i915(dev);
	struct intel_fbdev *ifbdev = dev_priv->display.fbdev.fbdev;
	struct fb_info *info;

	if (!ifbdev || !ifbdev->vma)
		goto set_suspend;

	info = ifbdev->helper.fbdev;

	if (synchronous) {
		/* Flush any pending work to turn the console on, and then
		 * wait to turn it off. It must be synchronous as we are
		 * about to suspend or unload the driver.
		 *
		 * Note that from within the work-handler, we cannot flush
		 * ourselves, so only flush outstanding work upon suspend!
		 */
		if (state != FBINFO_STATE_RUNNING)
			flush_work(&dev_priv->display.fbdev.suspend_work);

		console_lock();
	} else {
		/*
		 * The console lock can be pretty contented on resume due
		 * to all the printk activity.  Try to keep it out of the hot
		 * path of resume if possible.
		 */
		drm_WARN_ON(dev, state != FBINFO_STATE_RUNNING);
		if (!console_trylock()) {
			/* Don't block our own workqueue as this can
			 * be run in parallel with other i915.ko tasks.
			 */
			schedule_work(&dev_priv->display.fbdev.suspend_work);
			return;
		}
	}

	/* On resume from hibernation: If the object is shmemfs backed, it has
	 * been restored from swap. If the object is stolen however, it will be
	 * full of whatever garbage was left in there.
	 */
	if (state == FBINFO_STATE_RUNNING &&
	    !i915_gem_object_is_shmem(intel_fb_obj(&ifbdev->fb->base)))
		memset_io(info->screen_base, 0, info->screen_size);

	drm_fb_helper_set_suspend(&ifbdev->helper, state);
	console_unlock();

set_suspend:
	intel_fbdev_hpd_set_suspend(dev_priv, state);
}

void intel_fbdev_output_poll_changed(struct drm_device *dev)
{
	struct intel_fbdev *ifbdev = to_i915(dev)->display.fbdev.fbdev;
	bool send_hpd;

	if (!ifbdev)
		return;

	intel_fbdev_sync(ifbdev);

	mutex_lock(&ifbdev->hpd_lock);
	send_hpd = !ifbdev->hpd_suspended;
	ifbdev->hpd_waiting = true;
	mutex_unlock(&ifbdev->hpd_lock);

	if (send_hpd && (ifbdev->vma || ifbdev->helper.deferred_setup))
		drm_fb_helper_hotplug_event(&ifbdev->helper);
}

void intel_fbdev_restore_mode(struct drm_device *dev)
{
	struct intel_fbdev *ifbdev = to_i915(dev)->display.fbdev.fbdev;

	if (!ifbdev)
		return;

	intel_fbdev_sync(ifbdev);
	if (!ifbdev->vma)
		return;

	if (drm_fb_helper_restore_fbdev_mode_unlocked(&ifbdev->helper) == 0)
		intel_fbdev_invalidate(ifbdev);
}

struct intel_framebuffer *intel_fbdev_framebuffer(struct intel_fbdev *fbdev)
{
	if (!fbdev || !fbdev->helper.fb)
		return NULL;

	return to_intel_framebuffer(fbdev->helper.fb);
}<|MERGE_RESOLUTION|>--- conflicted
+++ resolved
@@ -579,12 +579,8 @@
 	if (!ifbdev)
 		return;
 
-<<<<<<< HEAD
-	cancel_work_sync(&dev_priv->display.fbdev.suspend_work);
-=======
 	intel_fbdev_set_suspend(&dev_priv->drm, FBINFO_STATE_SUSPENDED, true);
 
->>>>>>> 21f0b7da
 	if (!current_is_async())
 		intel_fbdev_sync(ifbdev);
 
