--- conflicted
+++ resolved
@@ -594,11 +594,7 @@
 	switch (clk_type) {
 	case SMU_OD_SCLK:
 		if (smu_dpm_ctx->dpm_level == AMD_DPM_FORCED_LEVEL_MANUAL) {
-<<<<<<< HEAD
-			size = sysfs_emit(buf, "%s:\n", "OD_SCLK");
-=======
 			size += sysfs_emit_at(buf, size, "%s:\n", "OD_SCLK");
->>>>>>> 318a54c0
 			size += sysfs_emit_at(buf, size, "0: %10uMhz\n",
 			(smu->gfx_actual_hard_min_freq > 0) ? smu->gfx_actual_hard_min_freq : smu->gfx_default_hard_min_freq);
 			size += sysfs_emit_at(buf, size, "1: %10uMhz\n",
@@ -607,11 +603,7 @@
 		break;
 	case SMU_OD_CCLK:
 		if (smu_dpm_ctx->dpm_level == AMD_DPM_FORCED_LEVEL_MANUAL) {
-<<<<<<< HEAD
-			size = sysfs_emit(buf, "CCLK_RANGE in Core%d:\n",  smu->cpu_core_id_select);
-=======
 			size += sysfs_emit_at(buf, size, "CCLK_RANGE in Core%d:\n",  smu->cpu_core_id_select);
->>>>>>> 318a54c0
 			size += sysfs_emit_at(buf, size, "0: %10uMhz\n",
 			(smu->cpu_actual_soft_min_freq > 0) ? smu->cpu_actual_soft_min_freq : smu->cpu_default_soft_min_freq);
 			size += sysfs_emit_at(buf, size, "1: %10uMhz\n",
@@ -620,11 +612,7 @@
 		break;
 	case SMU_OD_RANGE:
 		if (smu_dpm_ctx->dpm_level == AMD_DPM_FORCED_LEVEL_MANUAL) {
-<<<<<<< HEAD
-			size = sysfs_emit(buf, "%s:\n", "OD_RANGE");
-=======
 			size += sysfs_emit_at(buf, size, "%s:\n", "OD_RANGE");
->>>>>>> 318a54c0
 			size += sysfs_emit_at(buf, size, "SCLK: %7uMhz %10uMhz\n",
 				smu->gfx_default_hard_min_freq, smu->gfx_default_soft_max_freq);
 			size += sysfs_emit_at(buf, size, "CCLK: %7uMhz %10uMhz\n",
@@ -707,11 +695,7 @@
 	switch (clk_type) {
 	case SMU_OD_SCLK:
 		if (smu_dpm_ctx->dpm_level == AMD_DPM_FORCED_LEVEL_MANUAL) {
-<<<<<<< HEAD
-			size = sysfs_emit(buf, "%s:\n", "OD_SCLK");
-=======
 			size += sysfs_emit_at(buf, size, "%s:\n", "OD_SCLK");
->>>>>>> 318a54c0
 			size += sysfs_emit_at(buf, size, "0: %10uMhz\n",
 			(smu->gfx_actual_hard_min_freq > 0) ? smu->gfx_actual_hard_min_freq : smu->gfx_default_hard_min_freq);
 			size += sysfs_emit_at(buf, size, "1: %10uMhz\n",
@@ -720,11 +704,7 @@
 		break;
 	case SMU_OD_CCLK:
 		if (smu_dpm_ctx->dpm_level == AMD_DPM_FORCED_LEVEL_MANUAL) {
-<<<<<<< HEAD
-			size = sysfs_emit(buf, "CCLK_RANGE in Core%d:\n",  smu->cpu_core_id_select);
-=======
 			size += sysfs_emit_at(buf, size, "CCLK_RANGE in Core%d:\n",  smu->cpu_core_id_select);
->>>>>>> 318a54c0
 			size += sysfs_emit_at(buf, size, "0: %10uMhz\n",
 			(smu->cpu_actual_soft_min_freq > 0) ? smu->cpu_actual_soft_min_freq : smu->cpu_default_soft_min_freq);
 			size += sysfs_emit_at(buf, size, "1: %10uMhz\n",
@@ -733,11 +713,7 @@
 		break;
 	case SMU_OD_RANGE:
 		if (smu_dpm_ctx->dpm_level == AMD_DPM_FORCED_LEVEL_MANUAL) {
-<<<<<<< HEAD
-			size = sysfs_emit(buf, "%s:\n", "OD_RANGE");
-=======
 			size += sysfs_emit_at(buf, size, "%s:\n", "OD_RANGE");
->>>>>>> 318a54c0
 			size += sysfs_emit_at(buf, size, "SCLK: %7uMhz %10uMhz\n",
 				smu->gfx_default_hard_min_freq, smu->gfx_default_soft_max_freq);
 			size += sysfs_emit_at(buf, size, "CCLK: %7uMhz %10uMhz\n",
