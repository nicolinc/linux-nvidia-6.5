/*
 * Copyright (c) 2007 Bruno Randolf <bruno@thinktube.com>
 *
 *  This file is free software: you may copy, redistribute and/or modify it
 *  under the terms of the GNU General Public License as published by the
 *  Free Software Foundation, either version 2 of the License, or (at your
 *  option) any later version.
 *
 *  This file is distributed in the hope that it will be useful, but
 *  WITHOUT ANY WARRANTY; without even the implied warranty of
 *  MERCHANTABILITY or FITNESS FOR A PARTICULAR PURPOSE.  See the GNU
 *  General Public License for more details.
 *
 *  You should have received a copy of the GNU General Public License
 *  along with this program.  If not, see <http://www.gnu.org/licenses/>.
 *
 *
 * This file incorporates work covered by the following copyright and
 * permission notice:
 *
 * Copyright (c) 2002-2005 Sam Leffler, Errno Consulting
 * Copyright (c) 2004-2005 Atheros Communications, Inc.
 * Copyright (c) 2006 Devicescape Software, Inc.
 * Copyright (c) 2007 Jiri Slaby <jirislaby@gmail.com>
 * Copyright (c) 2007 Luis R. Rodriguez <mcgrof@winlab.rutgers.edu>
 *
 * All rights reserved.
 *
 * Redistribution and use in source and binary forms, with or without
 * modification, are permitted provided that the following conditions
 * are met:
 * 1. Redistributions of source code must retain the above copyright
 *    notice, this list of conditions and the following disclaimer,
 *    without modification.
 * 2. Redistributions in binary form must reproduce at minimum a disclaimer
 *    similar to the "NO WARRANTY" disclaimer below ("Disclaimer") and any
 *    redistribution must be conditioned upon including a substantially
 *    similar Disclaimer requirement for further binary redistribution.
 * 3. Neither the names of the above-listed copyright holders nor the names
 *    of any contributors may be used to endorse or promote products derived
 *    from this software without specific prior written permission.
 *
 * Alternatively, this software may be distributed under the terms of the
 * GNU General Public License ("GPL") version 2 as published by the Free
 * Software Foundation.
 *
 * NO WARRANTY
 * THIS SOFTWARE IS PROVIDED BY THE COPYRIGHT HOLDERS AND CONTRIBUTORS
 * ``AS IS'' AND ANY EXPRESS OR IMPLIED WARRANTIES, INCLUDING, BUT NOT
 * LIMITED TO, THE IMPLIED WARRANTIES OF NONINFRINGEMENT, MERCHANTIBILITY
 * AND FITNESS FOR A PARTICULAR PURPOSE ARE DISCLAIMED. IN NO EVENT SHALL
 * THE COPYRIGHT HOLDERS OR CONTRIBUTORS BE LIABLE FOR SPECIAL, EXEMPLARY,
 * OR CONSEQUENTIAL DAMAGES (INCLUDING, BUT NOT LIMITED TO, PROCUREMENT OF
 * SUBSTITUTE GOODS OR SERVICES; LOSS OF USE, DATA, OR PROFITS; OR BUSINESS
 * INTERRUPTION) HOWEVER CAUSED AND ON ANY THEORY OF LIABILITY, WHETHER
 * IN CONTRACT, STRICT LIABILITY, OR TORT (INCLUDING NEGLIGENCE OR OTHERWISE)
 * ARISING IN ANY WAY OUT OF THE USE OF THIS SOFTWARE, EVEN IF ADVISED OF
 * THE POSSIBILITY OF SUCH DAMAGES.
 */

#ifndef _ATH5K_DEBUG_H
#define _ATH5K_DEBUG_H

struct ath5k_softc;
struct ath5k_hw;
struct sk_buff;
struct ath5k_buf;

struct ath5k_dbg_info {
	unsigned int		level;		/* debug level */
	/* debugfs entries */
	struct dentry		*debugfs_phydir;
	struct dentry		*debugfs_debug;
	struct dentry		*debugfs_registers;
	struct dentry		*debugfs_beacon;
	struct dentry		*debugfs_reset;
	struct dentry		*debugfs_antenna;
	struct dentry		*debugfs_frameerrors;
<<<<<<< HEAD
=======
	struct dentry		*debugfs_ani;
>>>>>>> a5e944f1
};

/**
 * enum ath5k_debug_level - ath5k debug level
 *
 * @ATH5K_DEBUG_RESET: reset processing
 * @ATH5K_DEBUG_INTR: interrupt handling
 * @ATH5K_DEBUG_MODE: mode init/setup
 * @ATH5K_DEBUG_XMIT: basic xmit operation
 * @ATH5K_DEBUG_BEACON: beacon handling
 * @ATH5K_DEBUG_CALIBRATE: periodic calibration
 * @ATH5K_DEBUG_TXPOWER: transmit power setting
 * @ATH5K_DEBUG_LED: led management
 * @ATH5K_DEBUG_DUMP_RX: print received skb content
 * @ATH5K_DEBUG_DUMP_TX: print transmit skb content
 * @ATH5K_DEBUG_DUMPBANDS: dump bands
 * @ATH5K_DEBUG_TRACE: trace function calls
 * @ATH5K_DEBUG_ANY: show at any debug level
 *
 * The debug level is used to control the amount and type of debugging output
 * we want to see. The debug level is given in calls to ATH5K_DBG to specify
 * where the message should appear, and the user can control the debugging
 * messages he wants to see, either by the module parameter 'debug' on module
 * load, or dynamically by using debugfs 'ath5k/phyX/debug'. these levels can
 * be combined together by bitwise OR.
 */
enum ath5k_debug_level {
	ATH5K_DEBUG_RESET	= 0x00000001,
	ATH5K_DEBUG_INTR	= 0x00000002,
	ATH5K_DEBUG_MODE	= 0x00000004,
	ATH5K_DEBUG_XMIT	= 0x00000008,
	ATH5K_DEBUG_BEACON	= 0x00000010,
	ATH5K_DEBUG_CALIBRATE	= 0x00000020,
	ATH5K_DEBUG_TXPOWER	= 0x00000040,
	ATH5K_DEBUG_LED		= 0x00000080,
	ATH5K_DEBUG_DUMP_RX	= 0x00000100,
	ATH5K_DEBUG_DUMP_TX	= 0x00000200,
	ATH5K_DEBUG_DUMPBANDS	= 0x00000400,
	ATH5K_DEBUG_TRACE	= 0x00001000,
	ATH5K_DEBUG_ANI		= 0x00002000,
	ATH5K_DEBUG_ANY		= 0xffffffff
};

#ifdef CONFIG_ATH5K_DEBUG

#define ATH5K_TRACE(_sc) do { \
	if (unlikely((_sc)->debug.level & ATH5K_DEBUG_TRACE)) \
		printk(KERN_DEBUG "ath5k trace %s:%d\n", __func__, __LINE__); \
	} while (0)

#define ATH5K_DBG(_sc, _m, _fmt, ...) do { \
	if (unlikely((_sc)->debug.level & (_m) && net_ratelimit())) \
		ATH5K_PRINTK(_sc, KERN_DEBUG, "(%s:%d): " _fmt, \
			__func__, __LINE__, ##__VA_ARGS__); \
	} while (0)

#define ATH5K_DBG_UNLIMIT(_sc, _m, _fmt, ...) do { \
	if (unlikely((_sc)->debug.level & (_m))) \
		ATH5K_PRINTK(_sc, KERN_DEBUG, "(%s:%d): " _fmt, \
			__func__, __LINE__, ##__VA_ARGS__); \
	} while (0)

void
ath5k_debug_init(void);

void
ath5k_debug_init_device(struct ath5k_softc *sc);

void
ath5k_debug_finish(void);

void
ath5k_debug_finish_device(struct ath5k_softc *sc);

void
ath5k_debug_printrxbuffs(struct ath5k_softc *sc, struct ath5k_hw *ah);

void
ath5k_debug_dump_bands(struct ath5k_softc *sc);

void
ath5k_debug_dump_skb(struct ath5k_softc *sc,
			struct sk_buff *skb, const char *prefix, int tx);

void
ath5k_debug_printtxbuf(struct ath5k_softc *sc, struct ath5k_buf *bf);

#else /* no debugging */

#include <linux/compiler.h>

#define ATH5K_TRACE(_sc) typecheck(struct ath5k_softc *, (_sc))

static inline void __attribute__ ((format (printf, 3, 4)))
ATH5K_DBG(struct ath5k_softc *sc, unsigned int m, const char *fmt, ...) {}

static inline void __attribute__ ((format (printf, 3, 4)))
ATH5K_DBG_UNLIMIT(struct ath5k_softc *sc, unsigned int m, const char *fmt, ...)
{}

static inline void
ath5k_debug_init(void) {}

static inline void
ath5k_debug_init_device(struct ath5k_softc *sc) {}

static inline void
ath5k_debug_finish(void) {}

static inline void
ath5k_debug_finish_device(struct ath5k_softc *sc) {}

static inline void
ath5k_debug_printrxbuffs(struct ath5k_softc *sc, struct ath5k_hw *ah) {}

static inline void
ath5k_debug_dump_bands(struct ath5k_softc *sc) {}

static inline void
ath5k_debug_dump_skb(struct ath5k_softc *sc,
			struct sk_buff *skb, const char *prefix, int tx) {}

static inline void
ath5k_debug_printtxbuf(struct ath5k_softc *sc, struct ath5k_buf *bf) {}

#endif /* ifdef CONFIG_ATH5K_DEBUG */

#endif /* ifndef _ATH5K_DEBUG_H */<|MERGE_RESOLUTION|>--- conflicted
+++ resolved
@@ -76,10 +76,7 @@
 	struct dentry		*debugfs_reset;
 	struct dentry		*debugfs_antenna;
 	struct dentry		*debugfs_frameerrors;
-<<<<<<< HEAD
-=======
 	struct dentry		*debugfs_ani;
->>>>>>> a5e944f1
 };
 
 /**
