// SPDX-License-Identifier: (GPL-2.0-only OR BSD-2-Clause)
/* Copyright (C) 2015-2019 Netronome Systems, Inc. */

/*
 * nfp_net_common.c
 * Netronome network device driver: Common functions between PF and VF
 * Authors: Jakub Kicinski <jakub.kicinski@netronome.com>
 *          Jason McMullan <jason.mcmullan@netronome.com>
 *          Rolf Neugebauer <rolf.neugebauer@netronome.com>
 *          Brad Petrus <brad.petrus@netronome.com>
 *          Chris Telfer <chris.telfer@netronome.com>
 */

#include <linux/bitfield.h>
#include <linux/bpf.h>
#include <linux/module.h>
#include <linux/kernel.h>
#include <linux/init.h>
#include <linux/fs.h>
#include <linux/netdevice.h>
#include <linux/etherdevice.h>
#include <linux/interrupt.h>
#include <linux/ip.h>
#include <linux/ipv6.h>
#include <linux/mm.h>
#include <linux/overflow.h>
#include <linux/page_ref.h>
#include <linux/pci.h>
#include <linux/pci_regs.h>
#include <linux/msi.h>
#include <linux/ethtool.h>
#include <linux/log2.h>
#include <linux/if_vlan.h>
#include <linux/random.h>
#include <linux/vmalloc.h>
#include <linux/ktime.h>

#include <net/tls.h>
#include <net/vxlan.h>
#include <net/xdp_sock_drv.h>

#include "nfpcore/nfp_dev.h"
#include "nfpcore/nfp_nsp.h"
#include "ccm.h"
#include "nfp_app.h"
#include "nfp_net_ctrl.h"
#include "nfp_net.h"
#include "nfp_net_dp.h"
#include "nfp_net_sriov.h"
#include "nfp_net_xsk.h"
#include "nfp_port.h"
#include "crypto/crypto.h"
#include "crypto/fw.h"

/**
 * nfp_net_get_fw_version() - Read and parse the FW version
 * @fw_ver:	Output fw_version structure to read to
 * @ctrl_bar:	Mapped address of the control BAR
 */
void nfp_net_get_fw_version(struct nfp_net_fw_version *fw_ver,
			    void __iomem *ctrl_bar)
{
	u32 reg;

	reg = readl(ctrl_bar + NFP_NET_CFG_VERSION);
	put_unaligned_le32(reg, fw_ver);
}

u32 nfp_qcp_queue_offset(const struct nfp_dev_info *dev_info, u16 queue)
{
	queue &= dev_info->qc_idx_mask;
	return dev_info->qc_addr_offset + NFP_QCP_QUEUE_ADDR_SZ * queue;
}

/* Firmware reconfig
 *
 * Firmware reconfig may take a while so we have two versions of it -
 * synchronous and asynchronous (posted).  All synchronous callers are holding
 * RTNL so we don't have to worry about serializing them.
 */
static void nfp_net_reconfig_start(struct nfp_net *nn, u32 update)
{
	nn_writel(nn, NFP_NET_CFG_UPDATE, update);
	/* ensure update is written before pinging HW */
	nn_pci_flush(nn);
	nfp_qcp_wr_ptr_add(nn->qcp_cfg, 1);
	nn->reconfig_in_progress_update = update;
}

/* Pass 0 as update to run posted reconfigs. */
static void nfp_net_reconfig_start_async(struct nfp_net *nn, u32 update)
{
	update |= nn->reconfig_posted;
	nn->reconfig_posted = 0;

	nfp_net_reconfig_start(nn, update);

	nn->reconfig_timer_active = true;
	mod_timer(&nn->reconfig_timer, jiffies + NFP_NET_POLL_TIMEOUT * HZ);
}

static bool nfp_net_reconfig_check_done(struct nfp_net *nn, bool last_check)
{
	u32 reg;

	reg = nn_readl(nn, NFP_NET_CFG_UPDATE);
	if (reg == 0)
		return true;
	if (reg & NFP_NET_CFG_UPDATE_ERR) {
		nn_err(nn, "Reconfig error (status: 0x%08x update: 0x%08x ctrl: 0x%08x)\n",
		       reg, nn->reconfig_in_progress_update,
		       nn_readl(nn, NFP_NET_CFG_CTRL));
		return true;
	} else if (last_check) {
		nn_err(nn, "Reconfig timeout (status: 0x%08x update: 0x%08x ctrl: 0x%08x)\n",
		       reg, nn->reconfig_in_progress_update,
		       nn_readl(nn, NFP_NET_CFG_CTRL));
		return true;
	}

	return false;
}

static bool __nfp_net_reconfig_wait(struct nfp_net *nn, unsigned long deadline)
{
	bool timed_out = false;
	int i;

	/* Poll update field, waiting for NFP to ack the config.
	 * Do an opportunistic wait-busy loop, afterward sleep.
	 */
	for (i = 0; i < 50; i++) {
		if (nfp_net_reconfig_check_done(nn, false))
			return false;
		udelay(4);
	}

	while (!nfp_net_reconfig_check_done(nn, timed_out)) {
		usleep_range(250, 500);
		timed_out = time_is_before_eq_jiffies(deadline);
	}

	return timed_out;
}

static int nfp_net_reconfig_wait(struct nfp_net *nn, unsigned long deadline)
{
	if (__nfp_net_reconfig_wait(nn, deadline))
		return -EIO;

	if (nn_readl(nn, NFP_NET_CFG_UPDATE) & NFP_NET_CFG_UPDATE_ERR)
		return -EIO;

	return 0;
}

static void nfp_net_reconfig_timer(struct timer_list *t)
{
	struct nfp_net *nn = from_timer(nn, t, reconfig_timer);

	spin_lock_bh(&nn->reconfig_lock);

	nn->reconfig_timer_active = false;

	/* If sync caller is present it will take over from us */
	if (nn->reconfig_sync_present)
		goto done;

	/* Read reconfig status and report errors */
	nfp_net_reconfig_check_done(nn, true);

	if (nn->reconfig_posted)
		nfp_net_reconfig_start_async(nn, 0);
done:
	spin_unlock_bh(&nn->reconfig_lock);
}

/**
 * nfp_net_reconfig_post() - Post async reconfig request
 * @nn:      NFP Net device to reconfigure
 * @update:  The value for the update field in the BAR config
 *
 * Record FW reconfiguration request.  Reconfiguration will be kicked off
 * whenever reconfiguration machinery is idle.  Multiple requests can be
 * merged together!
 */
static void nfp_net_reconfig_post(struct nfp_net *nn, u32 update)
{
	spin_lock_bh(&nn->reconfig_lock);

	/* Sync caller will kick off async reconf when it's done, just post */
	if (nn->reconfig_sync_present) {
		nn->reconfig_posted |= update;
		goto done;
	}

	/* Opportunistically check if the previous command is done */
	if (!nn->reconfig_timer_active ||
	    nfp_net_reconfig_check_done(nn, false))
		nfp_net_reconfig_start_async(nn, update);
	else
		nn->reconfig_posted |= update;
done:
	spin_unlock_bh(&nn->reconfig_lock);
}

static void nfp_net_reconfig_sync_enter(struct nfp_net *nn)
{
	bool cancelled_timer = false;
	u32 pre_posted_requests;

	spin_lock_bh(&nn->reconfig_lock);

	WARN_ON(nn->reconfig_sync_present);
	nn->reconfig_sync_present = true;

	if (nn->reconfig_timer_active) {
		nn->reconfig_timer_active = false;
		cancelled_timer = true;
	}
	pre_posted_requests = nn->reconfig_posted;
	nn->reconfig_posted = 0;

	spin_unlock_bh(&nn->reconfig_lock);

	if (cancelled_timer) {
		del_timer_sync(&nn->reconfig_timer);
		nfp_net_reconfig_wait(nn, nn->reconfig_timer.expires);
	}

	/* Run the posted reconfigs which were issued before we started */
	if (pre_posted_requests) {
		nfp_net_reconfig_start(nn, pre_posted_requests);
		nfp_net_reconfig_wait(nn, jiffies + HZ * NFP_NET_POLL_TIMEOUT);
	}
}

static void nfp_net_reconfig_wait_posted(struct nfp_net *nn)
{
	nfp_net_reconfig_sync_enter(nn);

	spin_lock_bh(&nn->reconfig_lock);
	nn->reconfig_sync_present = false;
	spin_unlock_bh(&nn->reconfig_lock);
}

/**
 * __nfp_net_reconfig() - Reconfigure the firmware
 * @nn:      NFP Net device to reconfigure
 * @update:  The value for the update field in the BAR config
 *
 * Write the update word to the BAR and ping the reconfig queue.  The
 * poll until the firmware has acknowledged the update by zeroing the
 * update word.
 *
 * Return: Negative errno on error, 0 on success
 */
int __nfp_net_reconfig(struct nfp_net *nn, u32 update)
{
	int ret;

	nfp_net_reconfig_sync_enter(nn);

	nfp_net_reconfig_start(nn, update);
	ret = nfp_net_reconfig_wait(nn, jiffies + HZ * NFP_NET_POLL_TIMEOUT);

	spin_lock_bh(&nn->reconfig_lock);

	if (nn->reconfig_posted)
		nfp_net_reconfig_start_async(nn, 0);

	nn->reconfig_sync_present = false;

	spin_unlock_bh(&nn->reconfig_lock);

	return ret;
}

int nfp_net_reconfig(struct nfp_net *nn, u32 update)
{
	int ret;

	nn_ctrl_bar_lock(nn);
	ret = __nfp_net_reconfig(nn, update);
	nn_ctrl_bar_unlock(nn);

	return ret;
}

int nfp_net_mbox_lock(struct nfp_net *nn, unsigned int data_size)
{
	if (nn->tlv_caps.mbox_len < NFP_NET_CFG_MBOX_SIMPLE_VAL + data_size) {
		nn_err(nn, "mailbox too small for %u of data (%u)\n",
		       data_size, nn->tlv_caps.mbox_len);
		return -EIO;
	}

	nn_ctrl_bar_lock(nn);
	return 0;
}

/**
 * nfp_net_mbox_reconfig() - Reconfigure the firmware via the mailbox
 * @nn:        NFP Net device to reconfigure
 * @mbox_cmd:  The value for the mailbox command
 *
 * Helper function for mailbox updates
 *
 * Return: Negative errno on error, 0 on success
 */
int nfp_net_mbox_reconfig(struct nfp_net *nn, u32 mbox_cmd)
{
	u32 mbox = nn->tlv_caps.mbox_off;
	int ret;

	nn_writeq(nn, mbox + NFP_NET_CFG_MBOX_SIMPLE_CMD, mbox_cmd);

	ret = __nfp_net_reconfig(nn, NFP_NET_CFG_UPDATE_MBOX);
	if (ret) {
		nn_err(nn, "Mailbox update error\n");
		return ret;
	}

	return -nn_readl(nn, mbox + NFP_NET_CFG_MBOX_SIMPLE_RET);
}

void nfp_net_mbox_reconfig_post(struct nfp_net *nn, u32 mbox_cmd)
{
	u32 mbox = nn->tlv_caps.mbox_off;

	nn_writeq(nn, mbox + NFP_NET_CFG_MBOX_SIMPLE_CMD, mbox_cmd);

	nfp_net_reconfig_post(nn, NFP_NET_CFG_UPDATE_MBOX);
}

int nfp_net_mbox_reconfig_wait_posted(struct nfp_net *nn)
{
	u32 mbox = nn->tlv_caps.mbox_off;

	nfp_net_reconfig_wait_posted(nn);

	return -nn_readl(nn, mbox + NFP_NET_CFG_MBOX_SIMPLE_RET);
}

int nfp_net_mbox_reconfig_and_unlock(struct nfp_net *nn, u32 mbox_cmd)
{
	int ret;

	ret = nfp_net_mbox_reconfig(nn, mbox_cmd);
	nn_ctrl_bar_unlock(nn);
	return ret;
}

/* Interrupt configuration and handling
 */

/**
 * nfp_net_irqs_alloc() - allocates MSI-X irqs
 * @pdev:        PCI device structure
 * @irq_entries: Array to be initialized and used to hold the irq entries
 * @min_irqs:    Minimal acceptable number of interrupts
 * @wanted_irqs: Target number of interrupts to allocate
 *
 * Return: Number of irqs obtained or 0 on error.
 */
unsigned int
nfp_net_irqs_alloc(struct pci_dev *pdev, struct msix_entry *irq_entries,
		   unsigned int min_irqs, unsigned int wanted_irqs)
{
	unsigned int i;
	int got_irqs;

	for (i = 0; i < wanted_irqs; i++)
		irq_entries[i].entry = i;

	got_irqs = pci_enable_msix_range(pdev, irq_entries,
					 min_irqs, wanted_irqs);
	if (got_irqs < 0) {
		dev_err(&pdev->dev, "Failed to enable %d-%d MSI-X (err=%d)\n",
			min_irqs, wanted_irqs, got_irqs);
		return 0;
	}

	if (got_irqs < wanted_irqs)
		dev_warn(&pdev->dev, "Unable to allocate %d IRQs got only %d\n",
			 wanted_irqs, got_irqs);

	return got_irqs;
}

/**
 * nfp_net_irqs_assign() - Assign interrupts allocated externally to netdev
 * @nn:		 NFP Network structure
 * @irq_entries: Table of allocated interrupts
 * @n:		 Size of @irq_entries (number of entries to grab)
 *
 * After interrupts are allocated with nfp_net_irqs_alloc() this function
 * should be called to assign them to a specific netdev (port).
 */
void
nfp_net_irqs_assign(struct nfp_net *nn, struct msix_entry *irq_entries,
		    unsigned int n)
{
	struct nfp_net_dp *dp = &nn->dp;

	nn->max_r_vecs = n - NFP_NET_NON_Q_VECTORS;
	dp->num_r_vecs = nn->max_r_vecs;

	memcpy(nn->irq_entries, irq_entries, sizeof(*irq_entries) * n);

	if (dp->num_rx_rings > dp->num_r_vecs ||
	    dp->num_tx_rings > dp->num_r_vecs)
		dev_warn(nn->dp.dev, "More rings (%d,%d) than vectors (%d).\n",
			 dp->num_rx_rings, dp->num_tx_rings,
			 dp->num_r_vecs);

	dp->num_rx_rings = min(dp->num_r_vecs, dp->num_rx_rings);
	dp->num_tx_rings = min(dp->num_r_vecs, dp->num_tx_rings);
	dp->num_stack_tx_rings = dp->num_tx_rings;
}

/**
 * nfp_net_irqs_disable() - Disable interrupts
 * @pdev:        PCI device structure
 *
 * Undoes what @nfp_net_irqs_alloc() does.
 */
void nfp_net_irqs_disable(struct pci_dev *pdev)
{
	pci_disable_msix(pdev);
}

/**
 * nfp_net_irq_rxtx() - Interrupt service routine for RX/TX rings.
 * @irq:      Interrupt
 * @data:     Opaque data structure
 *
 * Return: Indicate if the interrupt has been handled.
 */
static irqreturn_t nfp_net_irq_rxtx(int irq, void *data)
{
	struct nfp_net_r_vector *r_vec = data;

	/* Currently we cannot tell if it's a rx or tx interrupt,
	 * since dim does not need accurate event_ctr to calculate,
	 * we just use this counter for both rx and tx dim.
	 */
	r_vec->event_ctr++;

	napi_schedule_irqoff(&r_vec->napi);

	/* The FW auto-masks any interrupt, either via the MASK bit in
	 * the MSI-X table or via the per entry ICR field.  So there
	 * is no need to disable interrupts here.
	 */
	return IRQ_HANDLED;
}

static irqreturn_t nfp_ctrl_irq_rxtx(int irq, void *data)
{
	struct nfp_net_r_vector *r_vec = data;

	tasklet_schedule(&r_vec->tasklet);

	return IRQ_HANDLED;
}

/**
 * nfp_net_read_link_status() - Reread link status from control BAR
 * @nn:       NFP Network structure
 */
static void nfp_net_read_link_status(struct nfp_net *nn)
{
	unsigned long flags;
	bool link_up;
	u32 sts;

	spin_lock_irqsave(&nn->link_status_lock, flags);

	sts = nn_readl(nn, NFP_NET_CFG_STS);
	link_up = !!(sts & NFP_NET_CFG_STS_LINK);

	if (nn->link_up == link_up)
		goto out;

	nn->link_up = link_up;
	if (nn->port)
		set_bit(NFP_PORT_CHANGED, &nn->port->flags);

	if (nn->link_up) {
		netif_carrier_on(nn->dp.netdev);
		netdev_info(nn->dp.netdev, "NIC Link is Up\n");
	} else {
		netif_carrier_off(nn->dp.netdev);
		netdev_info(nn->dp.netdev, "NIC Link is Down\n");
	}
out:
	spin_unlock_irqrestore(&nn->link_status_lock, flags);
}

/**
 * nfp_net_irq_lsc() - Interrupt service routine for link state changes
 * @irq:      Interrupt
 * @data:     Opaque data structure
 *
 * Return: Indicate if the interrupt has been handled.
 */
static irqreturn_t nfp_net_irq_lsc(int irq, void *data)
{
	struct nfp_net *nn = data;
	struct msix_entry *entry;

	entry = &nn->irq_entries[NFP_NET_IRQ_LSC_IDX];

	nfp_net_read_link_status(nn);

	nfp_net_irq_unmask(nn, entry->entry);

	return IRQ_HANDLED;
}

/**
 * nfp_net_irq_exn() - Interrupt service routine for exceptions
 * @irq:      Interrupt
 * @data:     Opaque data structure
 *
 * Return: Indicate if the interrupt has been handled.
 */
static irqreturn_t nfp_net_irq_exn(int irq, void *data)
{
	struct nfp_net *nn = data;

	nn_err(nn, "%s: UNIMPLEMENTED.\n", __func__);
	/* XXX TO BE IMPLEMENTED */
	return IRQ_HANDLED;
}

/**
 * nfp_net_aux_irq_request() - Request an auxiliary interrupt (LSC or EXN)
 * @nn:		NFP Network structure
 * @ctrl_offset: Control BAR offset where IRQ configuration should be written
 * @format:	printf-style format to construct the interrupt name
 * @name:	Pointer to allocated space for interrupt name
 * @name_sz:	Size of space for interrupt name
 * @vector_idx:	Index of MSI-X vector used for this interrupt
 * @handler:	IRQ handler to register for this interrupt
 */
static int
nfp_net_aux_irq_request(struct nfp_net *nn, u32 ctrl_offset,
			const char *format, char *name, size_t name_sz,
			unsigned int vector_idx, irq_handler_t handler)
{
	struct msix_entry *entry;
	int err;

	entry = &nn->irq_entries[vector_idx];

	snprintf(name, name_sz, format, nfp_net_name(nn));
	err = request_irq(entry->vector, handler, 0, name, nn);
	if (err) {
		nn_err(nn, "Failed to request IRQ %d (err=%d).\n",
		       entry->vector, err);
		return err;
	}
	nn_writeb(nn, ctrl_offset, entry->entry);
	nfp_net_irq_unmask(nn, entry->entry);

	return 0;
}

/**
 * nfp_net_aux_irq_free() - Free an auxiliary interrupt (LSC or EXN)
 * @nn:		NFP Network structure
 * @ctrl_offset: Control BAR offset where IRQ configuration should be written
 * @vector_idx:	Index of MSI-X vector used for this interrupt
 */
static void nfp_net_aux_irq_free(struct nfp_net *nn, u32 ctrl_offset,
				 unsigned int vector_idx)
{
	nn_writeb(nn, ctrl_offset, 0xff);
	nn_pci_flush(nn);
	free_irq(nn->irq_entries[vector_idx].vector, nn);
}

struct sk_buff *
nfp_net_tls_tx(struct nfp_net_dp *dp, struct nfp_net_r_vector *r_vec,
	       struct sk_buff *skb, u64 *tls_handle, int *nr_frags)
{
#ifdef CONFIG_TLS_DEVICE
	struct nfp_net_tls_offload_ctx *ntls;
	struct sk_buff *nskb;
	bool resync_pending;
	u32 datalen, seq;

	if (likely(!dp->ktls_tx))
		return skb;
	if (!skb->sk || !tls_is_sk_tx_device_offloaded(skb->sk))
		return skb;

	datalen = skb->len - (skb_transport_offset(skb) + tcp_hdrlen(skb));
	seq = ntohl(tcp_hdr(skb)->seq);
	ntls = tls_driver_ctx(skb->sk, TLS_OFFLOAD_CTX_DIR_TX);
	resync_pending = tls_offload_tx_resync_pending(skb->sk);
	if (unlikely(resync_pending || ntls->next_seq != seq)) {
		/* Pure ACK out of order already */
		if (!datalen)
			return skb;

		u64_stats_update_begin(&r_vec->tx_sync);
		r_vec->tls_tx_fallback++;
		u64_stats_update_end(&r_vec->tx_sync);

		nskb = tls_encrypt_skb(skb);
		if (!nskb) {
			u64_stats_update_begin(&r_vec->tx_sync);
			r_vec->tls_tx_no_fallback++;
			u64_stats_update_end(&r_vec->tx_sync);
			return NULL;
		}
		/* encryption wasn't necessary */
		if (nskb == skb)
			return skb;
		/* we don't re-check ring space */
		if (unlikely(skb_is_nonlinear(nskb))) {
			nn_dp_warn(dp, "tls_encrypt_skb() produced fragmented frame\n");
			u64_stats_update_begin(&r_vec->tx_sync);
			r_vec->tx_errors++;
			u64_stats_update_end(&r_vec->tx_sync);
			dev_kfree_skb_any(nskb);
			return NULL;
		}

		/* jump forward, a TX may have gotten lost, need to sync TX */
		if (!resync_pending && seq - ntls->next_seq < U32_MAX / 4)
			tls_offload_tx_resync_request(nskb->sk, seq,
						      ntls->next_seq);

		*nr_frags = 0;
		return nskb;
	}

	if (datalen) {
		u64_stats_update_begin(&r_vec->tx_sync);
		if (!skb_is_gso(skb))
			r_vec->hw_tls_tx++;
		else
			r_vec->hw_tls_tx += skb_shinfo(skb)->gso_segs;
		u64_stats_update_end(&r_vec->tx_sync);
	}

	memcpy(tls_handle, ntls->fw_handle, sizeof(ntls->fw_handle));
	ntls->next_seq += datalen;
#endif
	return skb;
}

void nfp_net_tls_tx_undo(struct sk_buff *skb, u64 tls_handle)
{
#ifdef CONFIG_TLS_DEVICE
	struct nfp_net_tls_offload_ctx *ntls;
	u32 datalen, seq;

	if (!tls_handle)
		return;
	if (WARN_ON_ONCE(!skb->sk || !tls_is_sk_tx_device_offloaded(skb->sk)))
		return;

	datalen = skb->len - (skb_transport_offset(skb) + tcp_hdrlen(skb));
	seq = ntohl(tcp_hdr(skb)->seq);

	ntls = tls_driver_ctx(skb->sk, TLS_OFFLOAD_CTX_DIR_TX);
	if (ntls->next_seq == seq + datalen)
		ntls->next_seq = seq;
	else
		WARN_ON_ONCE(1);
#endif
}

static void nfp_net_tx_timeout(struct net_device *netdev, unsigned int txqueue)
{
	struct nfp_net *nn = netdev_priv(netdev);

	nn_warn(nn, "TX watchdog timeout on ring: %u\n", txqueue);
}

/* Receive processing */
static unsigned int
nfp_net_calc_fl_bufsz_data(struct nfp_net_dp *dp)
{
	unsigned int fl_bufsz = 0;

	if (dp->rx_offset == NFP_NET_CFG_RX_OFFSET_DYNAMIC)
		fl_bufsz += NFP_NET_MAX_PREPEND;
	else
		fl_bufsz += dp->rx_offset;
	fl_bufsz += ETH_HLEN + VLAN_HLEN * 2 + dp->mtu;

	return fl_bufsz;
}

static unsigned int nfp_net_calc_fl_bufsz(struct nfp_net_dp *dp)
{
	unsigned int fl_bufsz;

	fl_bufsz = NFP_NET_RX_BUF_HEADROOM;
	fl_bufsz += dp->rx_dma_off;
	fl_bufsz += nfp_net_calc_fl_bufsz_data(dp);

	fl_bufsz = SKB_DATA_ALIGN(fl_bufsz);
	fl_bufsz += SKB_DATA_ALIGN(sizeof(struct skb_shared_info));

	return fl_bufsz;
}

static unsigned int nfp_net_calc_fl_bufsz_xsk(struct nfp_net_dp *dp)
{
	unsigned int fl_bufsz;

	fl_bufsz = XDP_PACKET_HEADROOM;
	fl_bufsz += nfp_net_calc_fl_bufsz_data(dp);

	return fl_bufsz;
}

/* Setup and Configuration
 */

/**
 * nfp_net_vecs_init() - Assign IRQs and setup rvecs.
 * @nn:		NFP Network structure
 */
static void nfp_net_vecs_init(struct nfp_net *nn)
{
	struct nfp_net_r_vector *r_vec;
	int r;

	nn->lsc_handler = nfp_net_irq_lsc;
	nn->exn_handler = nfp_net_irq_exn;

	for (r = 0; r < nn->max_r_vecs; r++) {
		struct msix_entry *entry;

		entry = &nn->irq_entries[NFP_NET_NON_Q_VECTORS + r];

		r_vec = &nn->r_vecs[r];
		r_vec->nfp_net = nn;
		r_vec->irq_entry = entry->entry;
		r_vec->irq_vector = entry->vector;

		if (nn->dp.netdev) {
			r_vec->handler = nfp_net_irq_rxtx;
		} else {
			r_vec->handler = nfp_ctrl_irq_rxtx;

			__skb_queue_head_init(&r_vec->queue);
			spin_lock_init(&r_vec->lock);
			tasklet_setup(&r_vec->tasklet, nn->dp.ops->ctrl_poll);
			tasklet_disable(&r_vec->tasklet);
		}

		cpumask_set_cpu(r, &r_vec->affinity_mask);
	}
}

static void
nfp_net_napi_add(struct nfp_net_dp *dp, struct nfp_net_r_vector *r_vec, int idx)
{
	if (dp->netdev)
		netif_napi_add(dp->netdev, &r_vec->napi,
			       nfp_net_has_xsk_pool_slow(dp, idx) ?
			       dp->ops->xsk_poll : dp->ops->poll,
			       NAPI_POLL_WEIGHT);
	else
		tasklet_enable(&r_vec->tasklet);
}

static void
nfp_net_napi_del(struct nfp_net_dp *dp, struct nfp_net_r_vector *r_vec)
{
	if (dp->netdev)
		netif_napi_del(&r_vec->napi);
	else
		tasklet_disable(&r_vec->tasklet);
}

static void
nfp_net_vector_assign_rings(struct nfp_net_dp *dp,
			    struct nfp_net_r_vector *r_vec, int idx)
{
	r_vec->rx_ring = idx < dp->num_rx_rings ? &dp->rx_rings[idx] : NULL;
	r_vec->tx_ring =
		idx < dp->num_stack_tx_rings ? &dp->tx_rings[idx] : NULL;

	r_vec->xdp_ring = idx < dp->num_tx_rings - dp->num_stack_tx_rings ?
		&dp->tx_rings[dp->num_stack_tx_rings + idx] : NULL;

	if (nfp_net_has_xsk_pool_slow(dp, idx) || r_vec->xsk_pool) {
		r_vec->xsk_pool = dp->xdp_prog ? dp->xsk_pools[idx] : NULL;

		if (r_vec->xsk_pool)
			xsk_pool_set_rxq_info(r_vec->xsk_pool,
					      &r_vec->rx_ring->xdp_rxq);

		nfp_net_napi_del(dp, r_vec);
		nfp_net_napi_add(dp, r_vec, idx);
	}
}

static int
nfp_net_prepare_vector(struct nfp_net *nn, struct nfp_net_r_vector *r_vec,
		       int idx)
{
	int err;

	nfp_net_napi_add(&nn->dp, r_vec, idx);

	snprintf(r_vec->name, sizeof(r_vec->name),
		 "%s-rxtx-%d", nfp_net_name(nn), idx);
	err = request_irq(r_vec->irq_vector, r_vec->handler, 0, r_vec->name,
			  r_vec);
	if (err) {
		nfp_net_napi_del(&nn->dp, r_vec);
		nn_err(nn, "Error requesting IRQ %d\n", r_vec->irq_vector);
		return err;
	}
	disable_irq(r_vec->irq_vector);

	irq_set_affinity_hint(r_vec->irq_vector, &r_vec->affinity_mask);

	nn_dbg(nn, "RV%02d: irq=%03d/%03d\n", idx, r_vec->irq_vector,
	       r_vec->irq_entry);

	return 0;
}

static void
nfp_net_cleanup_vector(struct nfp_net *nn, struct nfp_net_r_vector *r_vec)
{
	irq_set_affinity_hint(r_vec->irq_vector, NULL);
	nfp_net_napi_del(&nn->dp, r_vec);
	free_irq(r_vec->irq_vector, r_vec);
}

/**
 * nfp_net_rss_write_itbl() - Write RSS indirection table to device
 * @nn:      NFP Net device to reconfigure
 */
void nfp_net_rss_write_itbl(struct nfp_net *nn)
{
	int i;

	for (i = 0; i < NFP_NET_CFG_RSS_ITBL_SZ; i += 4)
		nn_writel(nn, NFP_NET_CFG_RSS_ITBL + i,
			  get_unaligned_le32(nn->rss_itbl + i));
}

/**
 * nfp_net_rss_write_key() - Write RSS hash key to device
 * @nn:      NFP Net device to reconfigure
 */
void nfp_net_rss_write_key(struct nfp_net *nn)
{
	int i;

	for (i = 0; i < nfp_net_rss_key_sz(nn); i += 4)
		nn_writel(nn, NFP_NET_CFG_RSS_KEY + i,
			  get_unaligned_le32(nn->rss_key + i));
}

/**
 * nfp_net_coalesce_write_cfg() - Write irq coalescence configuration to HW
 * @nn:      NFP Net device to reconfigure
 */
void nfp_net_coalesce_write_cfg(struct nfp_net *nn)
{
	u8 i;
	u32 factor;
	u32 value;

	/* Compute factor used to convert coalesce '_usecs' parameters to
	 * ME timestamp ticks.  There are 16 ME clock cycles for each timestamp
	 * count.
	 */
	factor = nn->tlv_caps.me_freq_mhz / 16;

	/* copy RX interrupt coalesce parameters */
	value = (nn->rx_coalesce_max_frames << 16) |
		(factor * nn->rx_coalesce_usecs);
	for (i = 0; i < nn->dp.num_rx_rings; i++)
		nn_writel(nn, NFP_NET_CFG_RXR_IRQ_MOD(i), value);

	/* copy TX interrupt coalesce parameters */
	value = (nn->tx_coalesce_max_frames << 16) |
		(factor * nn->tx_coalesce_usecs);
	for (i = 0; i < nn->dp.num_tx_rings; i++)
		nn_writel(nn, NFP_NET_CFG_TXR_IRQ_MOD(i), value);
}

/**
 * nfp_net_write_mac_addr() - Write mac address to the device control BAR
 * @nn:      NFP Net device to reconfigure
 * @addr:    MAC address to write
 *
 * Writes the MAC address from the netdev to the device control BAR.  Does not
 * perform the required reconfig.  We do a bit of byte swapping dance because
 * firmware is LE.
 */
static void nfp_net_write_mac_addr(struct nfp_net *nn, const u8 *addr)
{
	nn_writel(nn, NFP_NET_CFG_MACADDR + 0, get_unaligned_be32(addr));
	nn_writew(nn, NFP_NET_CFG_MACADDR + 6, get_unaligned_be16(addr + 4));
}

/**
 * nfp_net_clear_config_and_disable() - Clear control BAR and disable NFP
 * @nn:      NFP Net device to reconfigure
 *
 * Warning: must be fully idempotent.
 */
static void nfp_net_clear_config_and_disable(struct nfp_net *nn)
{
	u32 new_ctrl, update;
	unsigned int r;
	int err;

	new_ctrl = nn->dp.ctrl;
	new_ctrl &= ~NFP_NET_CFG_CTRL_ENABLE;
	update = NFP_NET_CFG_UPDATE_GEN;
	update |= NFP_NET_CFG_UPDATE_MSIX;
	update |= NFP_NET_CFG_UPDATE_RING;

	if (nn->cap & NFP_NET_CFG_CTRL_RINGCFG)
		new_ctrl &= ~NFP_NET_CFG_CTRL_RINGCFG;

	nn_writeq(nn, NFP_NET_CFG_TXRS_ENABLE, 0);
	nn_writeq(nn, NFP_NET_CFG_RXRS_ENABLE, 0);

	nn_writel(nn, NFP_NET_CFG_CTRL, new_ctrl);
	err = nfp_net_reconfig(nn, update);
	if (err)
		nn_err(nn, "Could not disable device: %d\n", err);

	for (r = 0; r < nn->dp.num_rx_rings; r++) {
		nfp_net_rx_ring_reset(&nn->dp.rx_rings[r]);
		if (nfp_net_has_xsk_pool_slow(&nn->dp, nn->dp.rx_rings[r].idx))
			nfp_net_xsk_rx_bufs_free(&nn->dp.rx_rings[r]);
	}
	for (r = 0; r < nn->dp.num_tx_rings; r++)
		nfp_net_tx_ring_reset(&nn->dp, &nn->dp.tx_rings[r]);
	for (r = 0; r < nn->dp.num_r_vecs; r++)
		nfp_net_vec_clear_ring_data(nn, r);

	nn->dp.ctrl = new_ctrl;
}

/**
 * nfp_net_set_config_and_enable() - Write control BAR and enable NFP
 * @nn:      NFP Net device to reconfigure
 */
static int nfp_net_set_config_and_enable(struct nfp_net *nn)
{
	u32 bufsz, new_ctrl, update = 0;
	unsigned int r;
	int err;

	new_ctrl = nn->dp.ctrl;

	if (nn->dp.ctrl & NFP_NET_CFG_CTRL_RSS_ANY) {
		nfp_net_rss_write_key(nn);
		nfp_net_rss_write_itbl(nn);
		nn_writel(nn, NFP_NET_CFG_RSS_CTRL, nn->rss_cfg);
		update |= NFP_NET_CFG_UPDATE_RSS;
	}

	if (nn->dp.ctrl & NFP_NET_CFG_CTRL_IRQMOD) {
		nfp_net_coalesce_write_cfg(nn);
		update |= NFP_NET_CFG_UPDATE_IRQMOD;
	}

	for (r = 0; r < nn->dp.num_tx_rings; r++)
		nfp_net_tx_ring_hw_cfg_write(nn, &nn->dp.tx_rings[r], r);
	for (r = 0; r < nn->dp.num_rx_rings; r++)
		nfp_net_rx_ring_hw_cfg_write(nn, &nn->dp.rx_rings[r], r);

	nn_writeq(nn, NFP_NET_CFG_TXRS_ENABLE,
		  U64_MAX >> (64 - nn->dp.num_tx_rings));

	nn_writeq(nn, NFP_NET_CFG_RXRS_ENABLE,
		  U64_MAX >> (64 - nn->dp.num_rx_rings));

	if (nn->dp.netdev)
		nfp_net_write_mac_addr(nn, nn->dp.netdev->dev_addr);

	nn_writel(nn, NFP_NET_CFG_MTU, nn->dp.mtu);

	bufsz = nn->dp.fl_bufsz - nn->dp.rx_dma_off - NFP_NET_RX_BUF_NON_DATA;
	nn_writel(nn, NFP_NET_CFG_FLBUFSZ, bufsz);

	/* Enable device */
	new_ctrl |= NFP_NET_CFG_CTRL_ENABLE;
	update |= NFP_NET_CFG_UPDATE_GEN;
	update |= NFP_NET_CFG_UPDATE_MSIX;
	update |= NFP_NET_CFG_UPDATE_RING;
	if (nn->cap & NFP_NET_CFG_CTRL_RINGCFG)
		new_ctrl |= NFP_NET_CFG_CTRL_RINGCFG;

	nn_writel(nn, NFP_NET_CFG_CTRL, new_ctrl);
	err = nfp_net_reconfig(nn, update);
	if (err) {
		nfp_net_clear_config_and_disable(nn);
		return err;
	}

	nn->dp.ctrl = new_ctrl;

	for (r = 0; r < nn->dp.num_rx_rings; r++)
		nfp_net_rx_ring_fill_freelist(&nn->dp, &nn->dp.rx_rings[r]);

	return 0;
}

/**
 * nfp_net_close_stack() - Quiesce the stack (part of close)
 * @nn:	     NFP Net device to reconfigure
 */
static void nfp_net_close_stack(struct nfp_net *nn)
{
	struct nfp_net_r_vector *r_vec;
	unsigned int r;

	disable_irq(nn->irq_entries[NFP_NET_IRQ_LSC_IDX].vector);
	netif_carrier_off(nn->dp.netdev);
	nn->link_up = false;

	for (r = 0; r < nn->dp.num_r_vecs; r++) {
		r_vec = &nn->r_vecs[r];

		disable_irq(r_vec->irq_vector);
		napi_disable(&r_vec->napi);

		if (r_vec->rx_ring)
			cancel_work_sync(&r_vec->rx_dim.work);

		if (r_vec->tx_ring)
			cancel_work_sync(&r_vec->tx_dim.work);
	}

	netif_tx_disable(nn->dp.netdev);
}

/**
 * nfp_net_close_free_all() - Free all runtime resources
 * @nn:      NFP Net device to reconfigure
 */
static void nfp_net_close_free_all(struct nfp_net *nn)
{
	unsigned int r;

	nfp_net_tx_rings_free(&nn->dp);
	nfp_net_rx_rings_free(&nn->dp);

	for (r = 0; r < nn->dp.num_r_vecs; r++)
		nfp_net_cleanup_vector(nn, &nn->r_vecs[r]);

	nfp_net_aux_irq_free(nn, NFP_NET_CFG_LSC, NFP_NET_IRQ_LSC_IDX);
	nfp_net_aux_irq_free(nn, NFP_NET_CFG_EXN, NFP_NET_IRQ_EXN_IDX);
}

/**
 * nfp_net_netdev_close() - Called when the device is downed
 * @netdev:      netdev structure
 */
static int nfp_net_netdev_close(struct net_device *netdev)
{
	struct nfp_net *nn = netdev_priv(netdev);

	/* Step 1: Disable RX and TX rings from the Linux kernel perspective
	 */
	nfp_net_close_stack(nn);

	/* Step 2: Tell NFP
	 */
	nfp_net_clear_config_and_disable(nn);
	nfp_port_configure(netdev, false);

	/* Step 3: Free resources
	 */
	nfp_net_close_free_all(nn);

	nn_dbg(nn, "%s down", netdev->name);
	return 0;
}

void nfp_ctrl_close(struct nfp_net *nn)
{
	int r;

	rtnl_lock();

	for (r = 0; r < nn->dp.num_r_vecs; r++) {
		disable_irq(nn->r_vecs[r].irq_vector);
		tasklet_disable(&nn->r_vecs[r].tasklet);
	}

	nfp_net_clear_config_and_disable(nn);

	nfp_net_close_free_all(nn);

	rtnl_unlock();
}

static void nfp_net_rx_dim_work(struct work_struct *work)
{
	struct nfp_net_r_vector *r_vec;
	unsigned int factor, value;
	struct dim_cq_moder moder;
	struct nfp_net *nn;
	struct dim *dim;

	dim = container_of(work, struct dim, work);
	moder = net_dim_get_rx_moderation(dim->mode, dim->profile_ix);
	r_vec = container_of(dim, struct nfp_net_r_vector, rx_dim);
	nn = r_vec->nfp_net;

	/* Compute factor used to convert coalesce '_usecs' parameters to
	 * ME timestamp ticks.  There are 16 ME clock cycles for each timestamp
	 * count.
	 */
	factor = nn->tlv_caps.me_freq_mhz / 16;
	if (nfp_net_coalesce_para_check(factor * moder.usec, moder.pkts))
		return;

	/* copy RX interrupt coalesce parameters */
	value = (moder.pkts << 16) | (factor * moder.usec);
	nn_writel(nn, NFP_NET_CFG_RXR_IRQ_MOD(r_vec->rx_ring->idx), value);
	(void)nfp_net_reconfig(nn, NFP_NET_CFG_UPDATE_IRQMOD);

	dim->state = DIM_START_MEASURE;
}

static void nfp_net_tx_dim_work(struct work_struct *work)
{
	struct nfp_net_r_vector *r_vec;
	unsigned int factor, value;
	struct dim_cq_moder moder;
	struct nfp_net *nn;
	struct dim *dim;

	dim = container_of(work, struct dim, work);
	moder = net_dim_get_tx_moderation(dim->mode, dim->profile_ix);
	r_vec = container_of(dim, struct nfp_net_r_vector, tx_dim);
	nn = r_vec->nfp_net;

	/* Compute factor used to convert coalesce '_usecs' parameters to
	 * ME timestamp ticks.  There are 16 ME clock cycles for each timestamp
	 * count.
	 */
	factor = nn->tlv_caps.me_freq_mhz / 16;
	if (nfp_net_coalesce_para_check(factor * moder.usec, moder.pkts))
		return;

	/* copy TX interrupt coalesce parameters */
	value = (moder.pkts << 16) | (factor * moder.usec);
	nn_writel(nn, NFP_NET_CFG_TXR_IRQ_MOD(r_vec->tx_ring->idx), value);
	(void)nfp_net_reconfig(nn, NFP_NET_CFG_UPDATE_IRQMOD);

	dim->state = DIM_START_MEASURE;
}

/**
 * nfp_net_open_stack() - Start the device from stack's perspective
 * @nn:      NFP Net device to reconfigure
 */
static void nfp_net_open_stack(struct nfp_net *nn)
{
	struct nfp_net_r_vector *r_vec;
	unsigned int r;

	for (r = 0; r < nn->dp.num_r_vecs; r++) {
		r_vec = &nn->r_vecs[r];

		if (r_vec->rx_ring) {
			INIT_WORK(&r_vec->rx_dim.work, nfp_net_rx_dim_work);
			r_vec->rx_dim.mode = DIM_CQ_PERIOD_MODE_START_FROM_EQE;
		}

		if (r_vec->tx_ring) {
			INIT_WORK(&r_vec->tx_dim.work, nfp_net_tx_dim_work);
			r_vec->tx_dim.mode = DIM_CQ_PERIOD_MODE_START_FROM_EQE;
		}

		napi_enable(&r_vec->napi);
		enable_irq(r_vec->irq_vector);
	}

	netif_tx_wake_all_queues(nn->dp.netdev);

	enable_irq(nn->irq_entries[NFP_NET_IRQ_LSC_IDX].vector);
	nfp_net_read_link_status(nn);
}

static int nfp_net_open_alloc_all(struct nfp_net *nn)
{
	int err, r;

	err = nfp_net_aux_irq_request(nn, NFP_NET_CFG_EXN, "%s-exn",
				      nn->exn_name, sizeof(nn->exn_name),
				      NFP_NET_IRQ_EXN_IDX, nn->exn_handler);
	if (err)
		return err;
	err = nfp_net_aux_irq_request(nn, NFP_NET_CFG_LSC, "%s-lsc",
				      nn->lsc_name, sizeof(nn->lsc_name),
				      NFP_NET_IRQ_LSC_IDX, nn->lsc_handler);
	if (err)
		goto err_free_exn;
	disable_irq(nn->irq_entries[NFP_NET_IRQ_LSC_IDX].vector);

	for (r = 0; r < nn->dp.num_r_vecs; r++) {
		err = nfp_net_prepare_vector(nn, &nn->r_vecs[r], r);
		if (err)
			goto err_cleanup_vec_p;
	}

	err = nfp_net_rx_rings_prepare(nn, &nn->dp);
	if (err)
		goto err_cleanup_vec;

	err = nfp_net_tx_rings_prepare(nn, &nn->dp);
	if (err)
		goto err_free_rx_rings;

	for (r = 0; r < nn->max_r_vecs; r++)
		nfp_net_vector_assign_rings(&nn->dp, &nn->r_vecs[r], r);

	return 0;

err_free_rx_rings:
	nfp_net_rx_rings_free(&nn->dp);
err_cleanup_vec:
	r = nn->dp.num_r_vecs;
err_cleanup_vec_p:
	while (r--)
		nfp_net_cleanup_vector(nn, &nn->r_vecs[r]);
	nfp_net_aux_irq_free(nn, NFP_NET_CFG_LSC, NFP_NET_IRQ_LSC_IDX);
err_free_exn:
	nfp_net_aux_irq_free(nn, NFP_NET_CFG_EXN, NFP_NET_IRQ_EXN_IDX);
	return err;
}

static int nfp_net_netdev_open(struct net_device *netdev)
{
	struct nfp_net *nn = netdev_priv(netdev);
	int err;

	/* Step 1: Allocate resources for rings and the like
	 * - Request interrupts
	 * - Allocate RX and TX ring resources
	 * - Setup initial RSS table
	 */
	err = nfp_net_open_alloc_all(nn);
	if (err)
		return err;

	err = netif_set_real_num_tx_queues(netdev, nn->dp.num_stack_tx_rings);
	if (err)
		goto err_free_all;

	err = netif_set_real_num_rx_queues(netdev, nn->dp.num_rx_rings);
	if (err)
		goto err_free_all;

	/* Step 2: Configure the NFP
	 * - Ifup the physical interface if it exists
	 * - Enable rings from 0 to tx_rings/rx_rings - 1.
	 * - Write MAC address (in case it changed)
	 * - Set the MTU
	 * - Set the Freelist buffer size
	 * - Enable the FW
	 */
	err = nfp_port_configure(netdev, true);
	if (err)
		goto err_free_all;

	err = nfp_net_set_config_and_enable(nn);
	if (err)
		goto err_port_disable;

	/* Step 3: Enable for kernel
	 * - put some freelist descriptors on each RX ring
	 * - enable NAPI on each ring
	 * - enable all TX queues
	 * - set link state
	 */
	nfp_net_open_stack(nn);

	return 0;

err_port_disable:
	nfp_port_configure(netdev, false);
err_free_all:
	nfp_net_close_free_all(nn);
	return err;
}

int nfp_ctrl_open(struct nfp_net *nn)
{
	int err, r;

	/* ring dumping depends on vNICs being opened/closed under rtnl */
	rtnl_lock();

	err = nfp_net_open_alloc_all(nn);
	if (err)
		goto err_unlock;

	err = nfp_net_set_config_and_enable(nn);
	if (err)
		goto err_free_all;

	for (r = 0; r < nn->dp.num_r_vecs; r++)
		enable_irq(nn->r_vecs[r].irq_vector);

	rtnl_unlock();

	return 0;

err_free_all:
	nfp_net_close_free_all(nn);
err_unlock:
	rtnl_unlock();
	return err;
}

static void nfp_net_set_rx_mode(struct net_device *netdev)
{
	struct nfp_net *nn = netdev_priv(netdev);
	u32 new_ctrl;

	new_ctrl = nn->dp.ctrl;

	if (!netdev_mc_empty(netdev) || netdev->flags & IFF_ALLMULTI)
		new_ctrl |= nn->cap & NFP_NET_CFG_CTRL_L2MC;
	else
		new_ctrl &= ~NFP_NET_CFG_CTRL_L2MC;

	if (netdev->flags & IFF_PROMISC) {
		if (nn->cap & NFP_NET_CFG_CTRL_PROMISC)
			new_ctrl |= NFP_NET_CFG_CTRL_PROMISC;
		else
			nn_warn(nn, "FW does not support promiscuous mode\n");
	} else {
		new_ctrl &= ~NFP_NET_CFG_CTRL_PROMISC;
	}

	if (new_ctrl == nn->dp.ctrl)
		return;

	nn_writel(nn, NFP_NET_CFG_CTRL, new_ctrl);
	nfp_net_reconfig_post(nn, NFP_NET_CFG_UPDATE_GEN);

	nn->dp.ctrl = new_ctrl;
}

static void nfp_net_rss_init_itbl(struct nfp_net *nn)
{
	int i;

	for (i = 0; i < sizeof(nn->rss_itbl); i++)
		nn->rss_itbl[i] =
			ethtool_rxfh_indir_default(i, nn->dp.num_rx_rings);
}

static void nfp_net_dp_swap(struct nfp_net *nn, struct nfp_net_dp *dp)
{
	struct nfp_net_dp new_dp = *dp;

	*dp = nn->dp;
	nn->dp = new_dp;

	nn->dp.netdev->mtu = new_dp.mtu;

	if (!netif_is_rxfh_configured(nn->dp.netdev))
		nfp_net_rss_init_itbl(nn);
}

static int nfp_net_dp_swap_enable(struct nfp_net *nn, struct nfp_net_dp *dp)
{
	unsigned int r;
	int err;

	nfp_net_dp_swap(nn, dp);

	for (r = 0; r <	nn->max_r_vecs; r++)
		nfp_net_vector_assign_rings(&nn->dp, &nn->r_vecs[r], r);

	err = netif_set_real_num_queues(nn->dp.netdev,
					nn->dp.num_stack_tx_rings,
					nn->dp.num_rx_rings);
	if (err)
		return err;

	return nfp_net_set_config_and_enable(nn);
}

struct nfp_net_dp *nfp_net_clone_dp(struct nfp_net *nn)
{
	struct nfp_net_dp *new;

	new = kmalloc(sizeof(*new), GFP_KERNEL);
	if (!new)
		return NULL;

	*new = nn->dp;

	new->xsk_pools = kmemdup(new->xsk_pools,
				 array_size(nn->max_r_vecs,
					    sizeof(new->xsk_pools)),
				 GFP_KERNEL);
	if (!new->xsk_pools) {
		kfree(new);
		return NULL;
	}

	/* Clear things which need to be recomputed */
	new->fl_bufsz = 0;
	new->tx_rings = NULL;
	new->rx_rings = NULL;
	new->num_r_vecs = 0;
	new->num_stack_tx_rings = 0;
	new->txrwb = NULL;
	new->txrwb_dma = 0;

	return new;
}

static void nfp_net_free_dp(struct nfp_net_dp *dp)
{
	kfree(dp->xsk_pools);
	kfree(dp);
}

static int
nfp_net_check_config(struct nfp_net *nn, struct nfp_net_dp *dp,
		     struct netlink_ext_ack *extack)
{
	unsigned int r, xsk_min_fl_bufsz;

	/* XDP-enabled tests */
	if (!dp->xdp_prog)
		return 0;
	if (dp->fl_bufsz > PAGE_SIZE) {
		NL_SET_ERR_MSG_MOD(extack, "MTU too large w/ XDP enabled");
		return -EINVAL;
	}
	if (dp->num_tx_rings > nn->max_tx_rings) {
		NL_SET_ERR_MSG_MOD(extack, "Insufficient number of TX rings w/ XDP enabled");
		return -EINVAL;
	}

	xsk_min_fl_bufsz = nfp_net_calc_fl_bufsz_xsk(dp);
	for (r = 0; r < nn->max_r_vecs; r++) {
		if (!dp->xsk_pools[r])
			continue;

		if (xsk_pool_get_rx_frame_size(dp->xsk_pools[r]) < xsk_min_fl_bufsz) {
			NL_SET_ERR_MSG_MOD(extack,
					   "XSK buffer pool chunk size too small");
			return -EINVAL;
		}
	}

	return 0;
}

int nfp_net_ring_reconfig(struct nfp_net *nn, struct nfp_net_dp *dp,
			  struct netlink_ext_ack *extack)
{
	int r, err;

	dp->fl_bufsz = nfp_net_calc_fl_bufsz(dp);

	dp->num_stack_tx_rings = dp->num_tx_rings;
	if (dp->xdp_prog)
		dp->num_stack_tx_rings -= dp->num_rx_rings;

	dp->num_r_vecs = max(dp->num_rx_rings, dp->num_stack_tx_rings);

	err = nfp_net_check_config(nn, dp, extack);
	if (err)
		goto exit_free_dp;

	if (!netif_running(dp->netdev)) {
		nfp_net_dp_swap(nn, dp);
		err = 0;
		goto exit_free_dp;
	}

	/* Prepare new rings */
	for (r = nn->dp.num_r_vecs; r < dp->num_r_vecs; r++) {
		err = nfp_net_prepare_vector(nn, &nn->r_vecs[r], r);
		if (err) {
			dp->num_r_vecs = r;
			goto err_cleanup_vecs;
		}
	}

	err = nfp_net_rx_rings_prepare(nn, dp);
	if (err)
		goto err_cleanup_vecs;

	err = nfp_net_tx_rings_prepare(nn, dp);
	if (err)
		goto err_free_rx;

	/* Stop device, swap in new rings, try to start the firmware */
	nfp_net_close_stack(nn);
	nfp_net_clear_config_and_disable(nn);

	err = nfp_net_dp_swap_enable(nn, dp);
	if (err) {
		int err2;

		nfp_net_clear_config_and_disable(nn);

		/* Try with old configuration and old rings */
		err2 = nfp_net_dp_swap_enable(nn, dp);
		if (err2)
			nn_err(nn, "Can't restore ring config - FW communication failed (%d,%d)\n",
			       err, err2);
	}
	for (r = dp->num_r_vecs - 1; r >= nn->dp.num_r_vecs; r--)
		nfp_net_cleanup_vector(nn, &nn->r_vecs[r]);

	nfp_net_rx_rings_free(dp);
	nfp_net_tx_rings_free(dp);

	nfp_net_open_stack(nn);
exit_free_dp:
	nfp_net_free_dp(dp);

	return err;

err_free_rx:
	nfp_net_rx_rings_free(dp);
err_cleanup_vecs:
	for (r = dp->num_r_vecs - 1; r >= nn->dp.num_r_vecs; r--)
		nfp_net_cleanup_vector(nn, &nn->r_vecs[r]);
	nfp_net_free_dp(dp);
	return err;
}

static int nfp_net_change_mtu(struct net_device *netdev, int new_mtu)
{
	struct nfp_net *nn = netdev_priv(netdev);
	struct nfp_net_dp *dp;
	int err;

	err = nfp_app_check_mtu(nn->app, netdev, new_mtu);
	if (err)
		return err;

	dp = nfp_net_clone_dp(nn);
	if (!dp)
		return -ENOMEM;

	dp->mtu = new_mtu;

	return nfp_net_ring_reconfig(nn, dp, NULL);
}

static int
nfp_net_vlan_rx_add_vid(struct net_device *netdev, __be16 proto, u16 vid)
{
	const u32 cmd = NFP_NET_CFG_MBOX_CMD_CTAG_FILTER_ADD;
	struct nfp_net *nn = netdev_priv(netdev);
	int err;

	/* Priority tagged packets with vlan id 0 are processed by the
	 * NFP as untagged packets
	 */
	if (!vid)
		return 0;

	err = nfp_net_mbox_lock(nn, NFP_NET_CFG_VLAN_FILTER_SZ);
	if (err)
		return err;

	nn_writew(nn, nn->tlv_caps.mbox_off + NFP_NET_CFG_VLAN_FILTER_VID, vid);
	nn_writew(nn, nn->tlv_caps.mbox_off + NFP_NET_CFG_VLAN_FILTER_PROTO,
		  ETH_P_8021Q);

	return nfp_net_mbox_reconfig_and_unlock(nn, cmd);
}

static int
nfp_net_vlan_rx_kill_vid(struct net_device *netdev, __be16 proto, u16 vid)
{
	const u32 cmd = NFP_NET_CFG_MBOX_CMD_CTAG_FILTER_KILL;
	struct nfp_net *nn = netdev_priv(netdev);
	int err;

	/* Priority tagged packets with vlan id 0 are processed by the
	 * NFP as untagged packets
	 */
	if (!vid)
		return 0;

	err = nfp_net_mbox_lock(nn, NFP_NET_CFG_VLAN_FILTER_SZ);
	if (err)
		return err;

	nn_writew(nn, nn->tlv_caps.mbox_off + NFP_NET_CFG_VLAN_FILTER_VID, vid);
	nn_writew(nn, nn->tlv_caps.mbox_off + NFP_NET_CFG_VLAN_FILTER_PROTO,
		  ETH_P_8021Q);

	return nfp_net_mbox_reconfig_and_unlock(nn, cmd);
}

static void nfp_net_stat64(struct net_device *netdev,
			   struct rtnl_link_stats64 *stats)
{
	struct nfp_net *nn = netdev_priv(netdev);
	int r;

	/* Collect software stats */
	for (r = 0; r < nn->max_r_vecs; r++) {
		struct nfp_net_r_vector *r_vec = &nn->r_vecs[r];
		u64 data[3];
		unsigned int start;

		do {
			start = u64_stats_fetch_begin(&r_vec->rx_sync);
			data[0] = r_vec->rx_pkts;
			data[1] = r_vec->rx_bytes;
			data[2] = r_vec->rx_drops;
		} while (u64_stats_fetch_retry(&r_vec->rx_sync, start));
		stats->rx_packets += data[0];
		stats->rx_bytes += data[1];
		stats->rx_dropped += data[2];

		do {
			start = u64_stats_fetch_begin(&r_vec->tx_sync);
			data[0] = r_vec->tx_pkts;
			data[1] = r_vec->tx_bytes;
			data[2] = r_vec->tx_errors;
		} while (u64_stats_fetch_retry(&r_vec->tx_sync, start));
		stats->tx_packets += data[0];
		stats->tx_bytes += data[1];
		stats->tx_errors += data[2];
	}

	/* Add in device stats */
	stats->multicast += nn_readq(nn, NFP_NET_CFG_STATS_RX_MC_FRAMES);
	stats->rx_dropped += nn_readq(nn, NFP_NET_CFG_STATS_RX_DISCARDS);
	stats->rx_errors += nn_readq(nn, NFP_NET_CFG_STATS_RX_ERRORS);

	stats->tx_dropped += nn_readq(nn, NFP_NET_CFG_STATS_TX_DISCARDS);
	stats->tx_errors += nn_readq(nn, NFP_NET_CFG_STATS_TX_ERRORS);
}

static int nfp_net_set_features(struct net_device *netdev,
				netdev_features_t features)
{
	netdev_features_t changed = netdev->features ^ features;
	struct nfp_net *nn = netdev_priv(netdev);
	u32 new_ctrl;
	int err;

	/* Assume this is not called with features we have not advertised */

	new_ctrl = nn->dp.ctrl;

	if (changed & NETIF_F_RXCSUM) {
		if (features & NETIF_F_RXCSUM)
			new_ctrl |= nn->cap & NFP_NET_CFG_CTRL_RXCSUM_ANY;
		else
			new_ctrl &= ~NFP_NET_CFG_CTRL_RXCSUM_ANY;
	}

	if (changed & (NETIF_F_IP_CSUM | NETIF_F_IPV6_CSUM)) {
		if (features & (NETIF_F_IP_CSUM | NETIF_F_IPV6_CSUM))
			new_ctrl |= NFP_NET_CFG_CTRL_TXCSUM;
		else
			new_ctrl &= ~NFP_NET_CFG_CTRL_TXCSUM;
	}

	if (changed & (NETIF_F_TSO | NETIF_F_TSO6)) {
		if (features & (NETIF_F_TSO | NETIF_F_TSO6))
			new_ctrl |= nn->cap & NFP_NET_CFG_CTRL_LSO2 ?:
					      NFP_NET_CFG_CTRL_LSO;
		else
			new_ctrl &= ~NFP_NET_CFG_CTRL_LSO_ANY;
	}

	if (changed & NETIF_F_HW_VLAN_CTAG_RX) {
		if (features & NETIF_F_HW_VLAN_CTAG_RX)
			new_ctrl |= NFP_NET_CFG_CTRL_RXVLAN;
		else
			new_ctrl &= ~NFP_NET_CFG_CTRL_RXVLAN;
	}

	if (changed & NETIF_F_HW_VLAN_CTAG_TX) {
		if (features & NETIF_F_HW_VLAN_CTAG_TX)
			new_ctrl |= NFP_NET_CFG_CTRL_TXVLAN;
		else
			new_ctrl &= ~NFP_NET_CFG_CTRL_TXVLAN;
	}

	if (changed & NETIF_F_HW_VLAN_CTAG_FILTER) {
		if (features & NETIF_F_HW_VLAN_CTAG_FILTER)
			new_ctrl |= NFP_NET_CFG_CTRL_CTAG_FILTER;
		else
			new_ctrl &= ~NFP_NET_CFG_CTRL_CTAG_FILTER;
	}

	if (changed & NETIF_F_SG) {
		if (features & NETIF_F_SG)
			new_ctrl |= NFP_NET_CFG_CTRL_GATHER;
		else
			new_ctrl &= ~NFP_NET_CFG_CTRL_GATHER;
	}

	err = nfp_port_set_features(netdev, features);
	if (err)
		return err;

	nn_dbg(nn, "Feature change 0x%llx -> 0x%llx (changed=0x%llx)\n",
	       netdev->features, features, changed);

	if (new_ctrl == nn->dp.ctrl)
		return 0;

	nn_dbg(nn, "NIC ctrl: 0x%x -> 0x%x\n", nn->dp.ctrl, new_ctrl);
	nn_writel(nn, NFP_NET_CFG_CTRL, new_ctrl);
	err = nfp_net_reconfig(nn, NFP_NET_CFG_UPDATE_GEN);
	if (err)
		return err;

	nn->dp.ctrl = new_ctrl;

	return 0;
}

static netdev_features_t
nfp_net_features_check(struct sk_buff *skb, struct net_device *dev,
		       netdev_features_t features)
{
	u8 l4_hdr;

	/* We can't do TSO over double tagged packets (802.1AD) */
	features &= vlan_features_check(skb, features);

	if (!skb->encapsulation)
		return features;

	/* Ensure that inner L4 header offset fits into TX descriptor field */
	if (skb_is_gso(skb)) {
		u32 hdrlen;

		hdrlen = skb_inner_transport_header(skb) - skb->data +
			inner_tcp_hdrlen(skb);

		/* Assume worst case scenario of having longest possible
		 * metadata prepend - 8B
		 */
		if (unlikely(hdrlen > NFP_NET_LSO_MAX_HDR_SZ - 8))
			features &= ~NETIF_F_GSO_MASK;
	}

	/* VXLAN/GRE check */
	switch (vlan_get_protocol(skb)) {
	case htons(ETH_P_IP):
		l4_hdr = ip_hdr(skb)->protocol;
		break;
	case htons(ETH_P_IPV6):
		l4_hdr = ipv6_hdr(skb)->nexthdr;
		break;
	default:
		return features & ~(NETIF_F_CSUM_MASK | NETIF_F_GSO_MASK);
	}

	if (skb->inner_protocol_type != ENCAP_TYPE_ETHER ||
	    skb->inner_protocol != htons(ETH_P_TEB) ||
	    (l4_hdr != IPPROTO_UDP && l4_hdr != IPPROTO_GRE) ||
	    (l4_hdr == IPPROTO_UDP &&
	     (skb_inner_mac_header(skb) - skb_transport_header(skb) !=
	      sizeof(struct udphdr) + sizeof(struct vxlanhdr))))
		return features & ~(NETIF_F_CSUM_MASK | NETIF_F_GSO_MASK);

	return features;
}

static int
nfp_net_get_phys_port_name(struct net_device *netdev, char *name, size_t len)
{
	struct nfp_net *nn = netdev_priv(netdev);
	int n;

	/* If port is defined, devlink_port is registered and devlink core
	 * is taking care of name formatting.
	 */
	if (nn->port)
		return -EOPNOTSUPP;

	if (nn->dp.is_vf || nn->vnic_no_name)
		return -EOPNOTSUPP;

	n = snprintf(name, len, "n%d", nn->id);
	if (n >= len)
		return -EINVAL;

	return 0;
}

static int nfp_net_xdp_setup_drv(struct nfp_net *nn, struct netdev_bpf *bpf)
{
	struct bpf_prog *prog = bpf->prog;
	struct nfp_net_dp *dp;
	int err;

	if (!prog == !nn->dp.xdp_prog) {
		WRITE_ONCE(nn->dp.xdp_prog, prog);
		xdp_attachment_setup(&nn->xdp, bpf);
		return 0;
	}

	dp = nfp_net_clone_dp(nn);
	if (!dp)
		return -ENOMEM;

	dp->xdp_prog = prog;
	dp->num_tx_rings += prog ? nn->dp.num_rx_rings : -nn->dp.num_rx_rings;
	dp->rx_dma_dir = prog ? DMA_BIDIRECTIONAL : DMA_FROM_DEVICE;
	dp->rx_dma_off = prog ? XDP_PACKET_HEADROOM - nn->dp.rx_offset : 0;

	/* We need RX reconfig to remap the buffers (BIDIR vs FROM_DEV) */
	err = nfp_net_ring_reconfig(nn, dp, bpf->extack);
	if (err)
		return err;

	xdp_attachment_setup(&nn->xdp, bpf);
	return 0;
}

static int nfp_net_xdp_setup_hw(struct nfp_net *nn, struct netdev_bpf *bpf)
{
	int err;

	err = nfp_app_xdp_offload(nn->app, nn, bpf->prog, bpf->extack);
	if (err)
		return err;

	xdp_attachment_setup(&nn->xdp_hw, bpf);
	return 0;
}

static int nfp_net_xdp(struct net_device *netdev, struct netdev_bpf *xdp)
{
	struct nfp_net *nn = netdev_priv(netdev);

	switch (xdp->command) {
	case XDP_SETUP_PROG:
		return nfp_net_xdp_setup_drv(nn, xdp);
	case XDP_SETUP_PROG_HW:
		return nfp_net_xdp_setup_hw(nn, xdp);
	case XDP_SETUP_XSK_POOL:
		return nfp_net_xsk_setup_pool(netdev, xdp->xsk.pool,
					      xdp->xsk.queue_id);
	default:
		return nfp_app_bpf(nn->app, nn, xdp);
	}
}

static int nfp_net_set_mac_address(struct net_device *netdev, void *addr)
{
	struct nfp_net *nn = netdev_priv(netdev);
	struct sockaddr *saddr = addr;
	int err;

	err = eth_prepare_mac_addr_change(netdev, addr);
	if (err)
		return err;

	nfp_net_write_mac_addr(nn, saddr->sa_data);

	err = nfp_net_reconfig(nn, NFP_NET_CFG_UPDATE_MACADDR);
	if (err)
		return err;

	eth_commit_mac_addr_change(netdev, addr);

	return 0;
}

const struct net_device_ops nfp_nfd3_netdev_ops = {
	.ndo_init		= nfp_app_ndo_init,
	.ndo_uninit		= nfp_app_ndo_uninit,
	.ndo_open		= nfp_net_netdev_open,
	.ndo_stop		= nfp_net_netdev_close,
	.ndo_start_xmit		= nfp_net_tx,
	.ndo_get_stats64	= nfp_net_stat64,
	.ndo_vlan_rx_add_vid	= nfp_net_vlan_rx_add_vid,
	.ndo_vlan_rx_kill_vid	= nfp_net_vlan_rx_kill_vid,
	.ndo_set_vf_mac         = nfp_app_set_vf_mac,
	.ndo_set_vf_vlan        = nfp_app_set_vf_vlan,
<<<<<<< HEAD
=======
	.ndo_set_vf_rate	= nfp_app_set_vf_rate,
>>>>>>> 88084a3d
	.ndo_set_vf_spoofchk    = nfp_app_set_vf_spoofchk,
	.ndo_set_vf_trust	= nfp_app_set_vf_trust,
	.ndo_get_vf_config	= nfp_app_get_vf_config,
	.ndo_set_vf_link_state  = nfp_app_set_vf_link_state,
	.ndo_setup_tc		= nfp_port_setup_tc,
	.ndo_tx_timeout		= nfp_net_tx_timeout,
	.ndo_set_rx_mode	= nfp_net_set_rx_mode,
	.ndo_change_mtu		= nfp_net_change_mtu,
	.ndo_set_mac_address	= nfp_net_set_mac_address,
	.ndo_set_features	= nfp_net_set_features,
	.ndo_features_check	= nfp_net_features_check,
	.ndo_get_phys_port_name	= nfp_net_get_phys_port_name,
	.ndo_bpf		= nfp_net_xdp,
	.ndo_xsk_wakeup		= nfp_net_xsk_wakeup,
	.ndo_get_devlink_port	= nfp_devlink_get_devlink_port,
};

const struct net_device_ops nfp_nfdk_netdev_ops = {
	.ndo_init		= nfp_app_ndo_init,
	.ndo_uninit		= nfp_app_ndo_uninit,
	.ndo_open		= nfp_net_netdev_open,
	.ndo_stop		= nfp_net_netdev_close,
	.ndo_start_xmit		= nfp_net_tx,
	.ndo_get_stats64	= nfp_net_stat64,
	.ndo_vlan_rx_add_vid	= nfp_net_vlan_rx_add_vid,
	.ndo_vlan_rx_kill_vid	= nfp_net_vlan_rx_kill_vid,
	.ndo_set_vf_mac         = nfp_app_set_vf_mac,
	.ndo_set_vf_vlan        = nfp_app_set_vf_vlan,
	.ndo_set_vf_spoofchk    = nfp_app_set_vf_spoofchk,
	.ndo_set_vf_trust	= nfp_app_set_vf_trust,
	.ndo_get_vf_config	= nfp_app_get_vf_config,
	.ndo_set_vf_link_state  = nfp_app_set_vf_link_state,
	.ndo_setup_tc		= nfp_port_setup_tc,
	.ndo_tx_timeout		= nfp_net_tx_timeout,
	.ndo_set_rx_mode	= nfp_net_set_rx_mode,
	.ndo_change_mtu		= nfp_net_change_mtu,
	.ndo_set_mac_address	= nfp_net_set_mac_address,
	.ndo_set_features	= nfp_net_set_features,
	.ndo_features_check	= nfp_net_features_check,
	.ndo_get_phys_port_name	= nfp_net_get_phys_port_name,
	.ndo_bpf		= nfp_net_xdp,
	.ndo_get_devlink_port	= nfp_devlink_get_devlink_port,
};

static int nfp_udp_tunnel_sync(struct net_device *netdev, unsigned int table)
{
	struct nfp_net *nn = netdev_priv(netdev);
	int i;

	BUILD_BUG_ON(NFP_NET_N_VXLAN_PORTS & 1);
	for (i = 0; i < NFP_NET_N_VXLAN_PORTS; i += 2) {
		struct udp_tunnel_info ti0, ti1;

		udp_tunnel_nic_get_port(netdev, table, i, &ti0);
		udp_tunnel_nic_get_port(netdev, table, i + 1, &ti1);

		nn_writel(nn, NFP_NET_CFG_VXLAN_PORT + i * sizeof(ti0.port),
			  be16_to_cpu(ti1.port) << 16 | be16_to_cpu(ti0.port));
	}

	return nfp_net_reconfig(nn, NFP_NET_CFG_UPDATE_VXLAN);
}

static const struct udp_tunnel_nic_info nfp_udp_tunnels = {
	.sync_table     = nfp_udp_tunnel_sync,
	.flags          = UDP_TUNNEL_NIC_INFO_MAY_SLEEP |
			  UDP_TUNNEL_NIC_INFO_OPEN_ONLY,
	.tables         = {
		{
			.n_entries      = NFP_NET_N_VXLAN_PORTS,
			.tunnel_types   = UDP_TUNNEL_TYPE_VXLAN,
		},
	},
};

/**
 * nfp_net_info() - Print general info about the NIC
 * @nn:      NFP Net device to reconfigure
 */
void nfp_net_info(struct nfp_net *nn)
{
	nn_info(nn, "NFP-6xxx %sNetdev: TxQs=%d/%d RxQs=%d/%d\n",
		nn->dp.is_vf ? "VF " : "",
		nn->dp.num_tx_rings, nn->max_tx_rings,
		nn->dp.num_rx_rings, nn->max_rx_rings);
	nn_info(nn, "VER: %d.%d.%d.%d, Maximum supported MTU: %d\n",
		nn->fw_ver.extend, nn->fw_ver.class,
		nn->fw_ver.major, nn->fw_ver.minor,
		nn->max_mtu);
	nn_info(nn, "CAP: %#x %s%s%s%s%s%s%s%s%s%s%s%s%s%s%s%s%s%s%s%s%s%s\n",
		nn->cap,
		nn->cap & NFP_NET_CFG_CTRL_PROMISC  ? "PROMISC "  : "",
		nn->cap & NFP_NET_CFG_CTRL_L2BC     ? "L2BCFILT " : "",
		nn->cap & NFP_NET_CFG_CTRL_L2MC     ? "L2MCFILT " : "",
		nn->cap & NFP_NET_CFG_CTRL_RXCSUM   ? "RXCSUM "   : "",
		nn->cap & NFP_NET_CFG_CTRL_TXCSUM   ? "TXCSUM "   : "",
		nn->cap & NFP_NET_CFG_CTRL_RXVLAN   ? "RXVLAN "   : "",
		nn->cap & NFP_NET_CFG_CTRL_TXVLAN   ? "TXVLAN "   : "",
		nn->cap & NFP_NET_CFG_CTRL_SCATTER  ? "SCATTER "  : "",
		nn->cap & NFP_NET_CFG_CTRL_GATHER   ? "GATHER "   : "",
		nn->cap & NFP_NET_CFG_CTRL_LSO      ? "TSO1 "     : "",
		nn->cap & NFP_NET_CFG_CTRL_LSO2     ? "TSO2 "     : "",
		nn->cap & NFP_NET_CFG_CTRL_RSS      ? "RSS1 "     : "",
		nn->cap & NFP_NET_CFG_CTRL_RSS2     ? "RSS2 "     : "",
		nn->cap & NFP_NET_CFG_CTRL_CTAG_FILTER ? "CTAG_FILTER " : "",
		nn->cap & NFP_NET_CFG_CTRL_MSIXAUTO ? "AUTOMASK " : "",
		nn->cap & NFP_NET_CFG_CTRL_IRQMOD   ? "IRQMOD "   : "",
		nn->cap & NFP_NET_CFG_CTRL_TXRWB    ? "TXRWB "    : "",
		nn->cap & NFP_NET_CFG_CTRL_VXLAN    ? "VXLAN "    : "",
		nn->cap & NFP_NET_CFG_CTRL_NVGRE    ? "NVGRE "	  : "",
		nn->cap & NFP_NET_CFG_CTRL_CSUM_COMPLETE ?
						      "RXCSUM_COMPLETE " : "",
		nn->cap & NFP_NET_CFG_CTRL_LIVE_ADDR ? "LIVE_ADDR " : "",
		nfp_app_extra_cap(nn->app, nn));
}

/**
 * nfp_net_alloc() - Allocate netdev and related structure
 * @pdev:         PCI device
 * @dev_info:     NFP ASIC params
 * @ctrl_bar:     PCI IOMEM with vNIC config memory
 * @needs_netdev: Whether to allocate a netdev for this vNIC
 * @max_tx_rings: Maximum number of TX rings supported by device
 * @max_rx_rings: Maximum number of RX rings supported by device
 *
 * This function allocates a netdev device and fills in the initial
 * part of the @struct nfp_net structure.  In case of control device
 * nfp_net structure is allocated without the netdev.
 *
 * Return: NFP Net device structure, or ERR_PTR on error.
 */
struct nfp_net *
nfp_net_alloc(struct pci_dev *pdev, const struct nfp_dev_info *dev_info,
	      void __iomem *ctrl_bar, bool needs_netdev,
	      unsigned int max_tx_rings, unsigned int max_rx_rings)
{
	struct nfp_net *nn;
	int err;

	if (needs_netdev) {
		struct net_device *netdev;

		netdev = alloc_etherdev_mqs(sizeof(struct nfp_net),
					    max_tx_rings, max_rx_rings);
		if (!netdev)
			return ERR_PTR(-ENOMEM);

		SET_NETDEV_DEV(netdev, &pdev->dev);
		nn = netdev_priv(netdev);
		nn->dp.netdev = netdev;
	} else {
		nn = vzalloc(sizeof(*nn));
		if (!nn)
			return ERR_PTR(-ENOMEM);
	}

	nn->dp.dev = &pdev->dev;
	nn->dp.ctrl_bar = ctrl_bar;
	nn->dev_info = dev_info;
	nn->pdev = pdev;
	nfp_net_get_fw_version(&nn->fw_ver, ctrl_bar);

	switch (FIELD_GET(NFP_NET_CFG_VERSION_DP_MASK, nn->fw_ver.extend)) {
	case NFP_NET_CFG_VERSION_DP_NFD3:
		nn->dp.ops = &nfp_nfd3_ops;
		break;
	case NFP_NET_CFG_VERSION_DP_NFDK:
		if (nn->fw_ver.major < 5) {
			dev_err(&pdev->dev,
				"NFDK must use ABI 5 or newer, found: %d\n",
				nn->fw_ver.major);
			err = -EINVAL;
			goto err_free_nn;
		}
		nn->dp.ops = &nfp_nfdk_ops;
		break;
	default:
		err = -EINVAL;
		goto err_free_nn;
	}

	nn->max_tx_rings = max_tx_rings;
	nn->max_rx_rings = max_rx_rings;

	nn->dp.num_tx_rings = min_t(unsigned int,
				    max_tx_rings, num_online_cpus());
	nn->dp.num_rx_rings = min_t(unsigned int, max_rx_rings,
				 netif_get_num_default_rss_queues());

	nn->dp.num_r_vecs = max(nn->dp.num_tx_rings, nn->dp.num_rx_rings);
	nn->dp.num_r_vecs = min_t(unsigned int,
				  nn->dp.num_r_vecs, num_online_cpus());
	nn->max_r_vecs = nn->dp.num_r_vecs;

	nn->dp.xsk_pools = kcalloc(nn->max_r_vecs, sizeof(nn->dp.xsk_pools),
				   GFP_KERNEL);
	if (!nn->dp.xsk_pools) {
		err = -ENOMEM;
		goto err_free_nn;
	}

	nn->dp.txd_cnt = NFP_NET_TX_DESCS_DEFAULT;
	nn->dp.rxd_cnt = NFP_NET_RX_DESCS_DEFAULT;

	sema_init(&nn->bar_lock, 1);

	spin_lock_init(&nn->reconfig_lock);
	spin_lock_init(&nn->link_status_lock);

	timer_setup(&nn->reconfig_timer, nfp_net_reconfig_timer, 0);

	err = nfp_net_tlv_caps_parse(&nn->pdev->dev, nn->dp.ctrl_bar,
				     &nn->tlv_caps);
	if (err)
		goto err_free_nn;

	err = nfp_ccm_mbox_alloc(nn);
	if (err)
		goto err_free_nn;

	return nn;

err_free_nn:
	if (nn->dp.netdev)
		free_netdev(nn->dp.netdev);
	else
		vfree(nn);
	return ERR_PTR(err);
}

/**
 * nfp_net_free() - Undo what @nfp_net_alloc() did
 * @nn:      NFP Net device to reconfigure
 */
void nfp_net_free(struct nfp_net *nn)
{
	WARN_ON(timer_pending(&nn->reconfig_timer) || nn->reconfig_posted);
	nfp_ccm_mbox_free(nn);

	kfree(nn->dp.xsk_pools);
	if (nn->dp.netdev)
		free_netdev(nn->dp.netdev);
	else
		vfree(nn);
}

/**
 * nfp_net_rss_key_sz() - Get current size of the RSS key
 * @nn:		NFP Net device instance
 *
 * Return: size of the RSS key for currently selected hash function.
 */
unsigned int nfp_net_rss_key_sz(struct nfp_net *nn)
{
	switch (nn->rss_hfunc) {
	case ETH_RSS_HASH_TOP:
		return NFP_NET_CFG_RSS_KEY_SZ;
	case ETH_RSS_HASH_XOR:
		return 0;
	case ETH_RSS_HASH_CRC32:
		return 4;
	}

	nn_warn(nn, "Unknown hash function: %u\n", nn->rss_hfunc);
	return 0;
}

/**
 * nfp_net_rss_init() - Set the initial RSS parameters
 * @nn:	     NFP Net device to reconfigure
 */
static void nfp_net_rss_init(struct nfp_net *nn)
{
	unsigned long func_bit, rss_cap_hfunc;
	u32 reg;

	/* Read the RSS function capability and select first supported func */
	reg = nn_readl(nn, NFP_NET_CFG_RSS_CAP);
	rss_cap_hfunc =	FIELD_GET(NFP_NET_CFG_RSS_CAP_HFUNC, reg);
	if (!rss_cap_hfunc)
		rss_cap_hfunc =	FIELD_GET(NFP_NET_CFG_RSS_CAP_HFUNC,
					  NFP_NET_CFG_RSS_TOEPLITZ);

	func_bit = find_first_bit(&rss_cap_hfunc, NFP_NET_CFG_RSS_HFUNCS);
	if (func_bit == NFP_NET_CFG_RSS_HFUNCS) {
		dev_warn(nn->dp.dev,
			 "Bad RSS config, defaulting to Toeplitz hash\n");
		func_bit = ETH_RSS_HASH_TOP_BIT;
	}
	nn->rss_hfunc = 1 << func_bit;

	netdev_rss_key_fill(nn->rss_key, nfp_net_rss_key_sz(nn));

	nfp_net_rss_init_itbl(nn);

	/* Enable IPv4/IPv6 TCP by default */
	nn->rss_cfg = NFP_NET_CFG_RSS_IPV4_TCP |
		      NFP_NET_CFG_RSS_IPV6_TCP |
		      FIELD_PREP(NFP_NET_CFG_RSS_HFUNC, nn->rss_hfunc) |
		      NFP_NET_CFG_RSS_MASK;
}

/**
 * nfp_net_irqmod_init() - Set the initial IRQ moderation parameters
 * @nn:	     NFP Net device to reconfigure
 */
static void nfp_net_irqmod_init(struct nfp_net *nn)
{
	nn->rx_coalesce_usecs      = 50;
	nn->rx_coalesce_max_frames = 64;
	nn->tx_coalesce_usecs      = 50;
	nn->tx_coalesce_max_frames = 64;

	nn->rx_coalesce_adapt_on   = true;
	nn->tx_coalesce_adapt_on   = true;
}

static void nfp_net_netdev_init(struct nfp_net *nn)
{
	struct net_device *netdev = nn->dp.netdev;

	nfp_net_write_mac_addr(nn, nn->dp.netdev->dev_addr);

	netdev->mtu = nn->dp.mtu;

	/* Advertise/enable offloads based on capabilities
	 *
	 * Note: netdev->features show the currently enabled features
	 * and netdev->hw_features advertises which features are
	 * supported.  By default we enable most features.
	 */
	if (nn->cap & NFP_NET_CFG_CTRL_LIVE_ADDR)
		netdev->priv_flags |= IFF_LIVE_ADDR_CHANGE;

	netdev->hw_features = NETIF_F_HIGHDMA;
	if (nn->cap & NFP_NET_CFG_CTRL_RXCSUM_ANY) {
		netdev->hw_features |= NETIF_F_RXCSUM;
		nn->dp.ctrl |= nn->cap & NFP_NET_CFG_CTRL_RXCSUM_ANY;
	}
	if (nn->cap & NFP_NET_CFG_CTRL_TXCSUM) {
		netdev->hw_features |= NETIF_F_IP_CSUM | NETIF_F_IPV6_CSUM;
		nn->dp.ctrl |= NFP_NET_CFG_CTRL_TXCSUM;
	}
	if (nn->cap & NFP_NET_CFG_CTRL_GATHER) {
		netdev->hw_features |= NETIF_F_SG;
		nn->dp.ctrl |= NFP_NET_CFG_CTRL_GATHER;
	}
	if ((nn->cap & NFP_NET_CFG_CTRL_LSO && nn->fw_ver.major > 2) ||
	    nn->cap & NFP_NET_CFG_CTRL_LSO2) {
		netdev->hw_features |= NETIF_F_TSO | NETIF_F_TSO6;
		nn->dp.ctrl |= nn->cap & NFP_NET_CFG_CTRL_LSO2 ?:
					 NFP_NET_CFG_CTRL_LSO;
	}
	if (nn->cap & NFP_NET_CFG_CTRL_RSS_ANY)
		netdev->hw_features |= NETIF_F_RXHASH;
	if (nn->cap & NFP_NET_CFG_CTRL_VXLAN) {
		if (nn->cap & NFP_NET_CFG_CTRL_LSO) {
			netdev->hw_features |= NETIF_F_GSO_UDP_TUNNEL |
					       NETIF_F_GSO_UDP_TUNNEL_CSUM |
					       NETIF_F_GSO_PARTIAL;
			netdev->gso_partial_features = NETIF_F_GSO_UDP_TUNNEL_CSUM;
		}
		netdev->udp_tunnel_nic_info = &nfp_udp_tunnels;
		nn->dp.ctrl |= NFP_NET_CFG_CTRL_VXLAN;
	}
	if (nn->cap & NFP_NET_CFG_CTRL_NVGRE) {
		if (nn->cap & NFP_NET_CFG_CTRL_LSO)
			netdev->hw_features |= NETIF_F_GSO_GRE;
		nn->dp.ctrl |= NFP_NET_CFG_CTRL_NVGRE;
	}
	if (nn->cap & (NFP_NET_CFG_CTRL_VXLAN | NFP_NET_CFG_CTRL_NVGRE))
		netdev->hw_enc_features = netdev->hw_features;

	netdev->vlan_features = netdev->hw_features;

	if (nn->cap & NFP_NET_CFG_CTRL_RXVLAN) {
		netdev->hw_features |= NETIF_F_HW_VLAN_CTAG_RX;
		nn->dp.ctrl |= NFP_NET_CFG_CTRL_RXVLAN;
	}
	if (nn->cap & NFP_NET_CFG_CTRL_TXVLAN) {
		if (nn->cap & NFP_NET_CFG_CTRL_LSO2) {
			nn_warn(nn, "Device advertises both TSO2 and TXVLAN. Refusing to enable TXVLAN.\n");
		} else {
			netdev->hw_features |= NETIF_F_HW_VLAN_CTAG_TX;
			nn->dp.ctrl |= NFP_NET_CFG_CTRL_TXVLAN;
		}
	}
	if (nn->cap & NFP_NET_CFG_CTRL_CTAG_FILTER) {
		netdev->hw_features |= NETIF_F_HW_VLAN_CTAG_FILTER;
		nn->dp.ctrl |= NFP_NET_CFG_CTRL_CTAG_FILTER;
	}

	netdev->features = netdev->hw_features;

	if (nfp_app_has_tc(nn->app) && nn->port)
		netdev->hw_features |= NETIF_F_HW_TC;

	/* Advertise but disable TSO by default. */
	netdev->features &= ~(NETIF_F_TSO | NETIF_F_TSO6);
	nn->dp.ctrl &= ~NFP_NET_CFG_CTRL_LSO_ANY;

	/* Finalise the netdev setup */
	switch (nn->dp.ops->version) {
	case NFP_NFD_VER_NFD3:
		netdev->netdev_ops = &nfp_nfd3_netdev_ops;
		break;
	case NFP_NFD_VER_NFDK:
		netdev->netdev_ops = &nfp_nfdk_netdev_ops;
		break;
	}

	netdev->watchdog_timeo = msecs_to_jiffies(5 * 1000);

	/* MTU range: 68 - hw-specific max */
	netdev->min_mtu = ETH_MIN_MTU;
	netdev->max_mtu = nn->max_mtu;

	netif_set_tso_max_segs(netdev, NFP_NET_LSO_MAX_SEGS);

	netif_carrier_off(netdev);

	nfp_net_set_ethtool_ops(netdev);
}

static int nfp_net_read_caps(struct nfp_net *nn)
{
	/* Get some of the read-only fields from the BAR */
	nn->cap = nn_readl(nn, NFP_NET_CFG_CAP);
	nn->max_mtu = nn_readl(nn, NFP_NET_CFG_MAX_MTU);

	/* ABI 4.x and ctrl vNIC always use chained metadata, in other cases
	 * we allow use of non-chained metadata if RSS(v1) is the only
	 * advertised capability requiring metadata.
	 */
	nn->dp.chained_metadata_format = nn->fw_ver.major == 4 ||
					 !nn->dp.netdev ||
					 !(nn->cap & NFP_NET_CFG_CTRL_RSS) ||
					 nn->cap & NFP_NET_CFG_CTRL_CHAIN_META;
	/* RSS(v1) uses non-chained metadata format, except in ABI 4.x where
	 * it has the same meaning as RSSv2.
	 */
	if (nn->dp.chained_metadata_format && nn->fw_ver.major != 4)
		nn->cap &= ~NFP_NET_CFG_CTRL_RSS;

	/* Determine RX packet/metadata boundary offset */
	if (nn->fw_ver.major >= 2) {
		u32 reg;

		reg = nn_readl(nn, NFP_NET_CFG_RX_OFFSET);
		if (reg > NFP_NET_MAX_PREPEND) {
			nn_err(nn, "Invalid rx offset: %d\n", reg);
			return -EINVAL;
		}
		nn->dp.rx_offset = reg;
	} else {
		nn->dp.rx_offset = NFP_NET_RX_OFFSET;
	}

	/* Mask out NFD-version-specific features */
	nn->cap &= nn->dp.ops->cap_mask;

	/* For control vNICs mask out the capabilities app doesn't want. */
	if (!nn->dp.netdev)
		nn->cap &= nn->app->type->ctrl_cap_mask;

	return 0;
}

/**
 * nfp_net_init() - Initialise/finalise the nfp_net structure
 * @nn:		NFP Net device structure
 *
 * Return: 0 on success or negative errno on error.
 */
int nfp_net_init(struct nfp_net *nn)
{
	int err;

	nn->dp.rx_dma_dir = DMA_FROM_DEVICE;

	err = nfp_net_read_caps(nn);
	if (err)
		return err;

	/* Set default MTU and Freelist buffer size */
	if (!nfp_net_is_data_vnic(nn) && nn->app->ctrl_mtu) {
		nn->dp.mtu = min(nn->app->ctrl_mtu, nn->max_mtu);
	} else if (nn->max_mtu < NFP_NET_DEFAULT_MTU) {
		nn->dp.mtu = nn->max_mtu;
	} else {
		nn->dp.mtu = NFP_NET_DEFAULT_MTU;
	}
	nn->dp.fl_bufsz = nfp_net_calc_fl_bufsz(&nn->dp);

	if (nfp_app_ctrl_uses_data_vnics(nn->app))
		nn->dp.ctrl |= nn->cap & NFP_NET_CFG_CTRL_CMSG_DATA;

	if (nn->cap & NFP_NET_CFG_CTRL_RSS_ANY) {
		nfp_net_rss_init(nn);
		nn->dp.ctrl |= nn->cap & NFP_NET_CFG_CTRL_RSS2 ?:
					 NFP_NET_CFG_CTRL_RSS;
	}

	/* Allow L2 Broadcast and Multicast through by default, if supported */
	if (nn->cap & NFP_NET_CFG_CTRL_L2BC)
		nn->dp.ctrl |= NFP_NET_CFG_CTRL_L2BC;

	/* Allow IRQ moderation, if supported */
	if (nn->cap & NFP_NET_CFG_CTRL_IRQMOD) {
		nfp_net_irqmod_init(nn);
		nn->dp.ctrl |= NFP_NET_CFG_CTRL_IRQMOD;
	}

	/* Enable TX pointer writeback, if supported */
	if (nn->cap & NFP_NET_CFG_CTRL_TXRWB)
		nn->dp.ctrl |= NFP_NET_CFG_CTRL_TXRWB;

	/* Stash the re-configuration queue away.  First odd queue in TX Bar */
	nn->qcp_cfg = nn->tx_bar + NFP_QCP_QUEUE_ADDR_SZ;

	/* Make sure the FW knows the netdev is supposed to be disabled here */
	nn_writel(nn, NFP_NET_CFG_CTRL, 0);
	nn_writeq(nn, NFP_NET_CFG_TXRS_ENABLE, 0);
	nn_writeq(nn, NFP_NET_CFG_RXRS_ENABLE, 0);
	err = nfp_net_reconfig(nn, NFP_NET_CFG_UPDATE_RING |
				   NFP_NET_CFG_UPDATE_GEN);
	if (err)
		return err;

	if (nn->dp.netdev) {
		nfp_net_netdev_init(nn);

		err = nfp_ccm_mbox_init(nn);
		if (err)
			return err;

		err = nfp_net_tls_init(nn);
		if (err)
			goto err_clean_mbox;
	}

	nfp_net_vecs_init(nn);

	if (!nn->dp.netdev)
		return 0;
	return register_netdev(nn->dp.netdev);

err_clean_mbox:
	nfp_ccm_mbox_clean(nn);
	return err;
}

/**
 * nfp_net_clean() - Undo what nfp_net_init() did.
 * @nn:		NFP Net device structure
 */
void nfp_net_clean(struct nfp_net *nn)
{
	if (!nn->dp.netdev)
		return;

	unregister_netdev(nn->dp.netdev);
	nfp_ccm_mbox_clean(nn);
	nfp_net_reconfig_wait_posted(nn);
}<|MERGE_RESOLUTION|>--- conflicted
+++ resolved
@@ -1903,10 +1903,7 @@
 	.ndo_vlan_rx_kill_vid	= nfp_net_vlan_rx_kill_vid,
 	.ndo_set_vf_mac         = nfp_app_set_vf_mac,
 	.ndo_set_vf_vlan        = nfp_app_set_vf_vlan,
-<<<<<<< HEAD
-=======
 	.ndo_set_vf_rate	= nfp_app_set_vf_rate,
->>>>>>> 88084a3d
 	.ndo_set_vf_spoofchk    = nfp_app_set_vf_spoofchk,
 	.ndo_set_vf_trust	= nfp_app_set_vf_trust,
 	.ndo_get_vf_config	= nfp_app_get_vf_config,
